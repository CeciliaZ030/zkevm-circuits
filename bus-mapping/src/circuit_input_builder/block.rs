//! Block-related utility module

use super::{execution::ExecState, transaction::Transaction, CopyEvent, ExecStep, ExpEvent};
use crate::{
    operation::{OperationContainer, RWCounter},
    Error,
};
use eth_types::{evm_unimplemented, Address, Word};
use std::collections::HashMap;

/// Context of a [`Block`] which can mutate in a [`Transaction`].
#[derive(Debug, Clone)]
pub struct BlockContext {
    /// Used to track the global counter in every operation in the block.
    /// Contains the next available value.
    pub rwc: RWCounter,
    /// Map call_id to (tx_index, call_index) (where tx_index is the index used
    /// in Block.txs and call_index is the index used in Transaction.
    /// calls).
    pub(crate) call_map: HashMap<usize, (usize, usize)>,
    /// Total gas used by previous transactions in this block.
    pub(crate) cumulative_gas_used: u64,
}

impl Default for BlockContext {
    fn default() -> Self {
        Self::new()
    }
}

impl BlockContext {
    /// Create a new Self
    pub fn new() -> Self {
        Self {
            rwc: RWCounter::new(),
            call_map: HashMap::new(),
            cumulative_gas_used: 0,
        }
    }
}

/// Block-wise execution steps that don't belong to any Transaction.
#[derive(Debug, Clone)]
pub struct BlockSteps {
    /// Padding step that is repeated after the last transaction and before
    /// reaching the last EVM row.
<<<<<<< HEAD
    pub end_block_not_last: ExecStep,
    /// Last EndBlock step that appears in the last EVM row.
    pub end_block_last: ExecStep,
=======
    pub padding: ExecStep,
    /// EndBlock step that appears in the last chunk last EVM row.
    pub end_block: ExecStep,
    /// TODO Define and move chunk related step to Chunk struct
    /// Begin op of a chunk
    pub begin_chunk: ExecStep,
    /// End op of a chunk
    pub end_chunk: Option<ExecStep>,
>>>>>>> 5810e733
}

// TODO: Remove fields that are duplicated in`eth_block`
/// Circuit Input related to a block.
#[derive(Debug, Clone)]
pub struct Block {
    /// chain id
    pub chain_id: Word,
    /// history hashes contains most recent 256 block hashes in history, where
    /// the lastest one is at history_hashes[history_hashes.len() - 1].
    pub history_hashes: Vec<Word>,
    /// coinbase
    pub coinbase: Address,
    /// time
    pub gas_limit: u64,
    /// number
    pub number: Word,
    /// difficulty
    pub timestamp: Word,
    /// gas limit
    pub difficulty: Word,
    /// base fee
    pub base_fee: Word,
    /// State root of the previous block
    pub prev_state_root: Word,
    /// Container of operations done in this block.
    pub container: OperationContainer,
    /// Transactions contained in the block
    pub txs: Vec<Transaction>,
    /// Block-wise steps
    pub block_steps: BlockSteps,

    // /// Chunk context
    // pub chunk_context: ChunkContext,
    /// Copy events in this block.
    pub copy_events: Vec<CopyEvent>,
    /// Inputs to the SHA3 opcode
    pub sha3_inputs: Vec<Vec<u8>>,
    /// Exponentiation events in the block.
    pub exp_events: Vec<ExpEvent>,
    /// Original block from geth
    pub eth_block: eth_types::Block<eth_types::Transaction>,
}

impl Block {
    /// Create a new block.
    pub fn new(
        chain_id: Word,
        history_hashes: Vec<Word>,
        prev_state_root: Word,
        eth_block: &eth_types::Block<eth_types::Transaction>,
    ) -> Result<Self, Error> {
        if eth_block.base_fee_per_gas.is_none() {
            // FIXME: resolve this once we have proper EIP-1559 support
            evm_unimplemented!(
                "This does not look like a EIP-1559 block - base_fee_per_gas defaults to zero"
            );
        }

        Ok(Self {
            chain_id,
            history_hashes,
            coinbase: eth_block
                .author
                .ok_or(Error::EthTypeError(eth_types::Error::IncompleteBlock))?,
            gas_limit: eth_block.gas_limit.low_u64(),
            number: eth_block
                .number
                .ok_or(Error::EthTypeError(eth_types::Error::IncompleteBlock))?
                .low_u64()
                .into(),
            timestamp: eth_block.timestamp,
            difficulty: eth_block.difficulty,
            base_fee: eth_block.base_fee_per_gas.unwrap_or_default(),
            prev_state_root,
            container: OperationContainer::new(),
            txs: Vec::new(),
            block_steps: BlockSteps {
<<<<<<< HEAD
                end_block_not_last: ExecStep {
                    exec_state: ExecState::EndBlock,
=======
                begin_chunk: ExecStep {
                    exec_state: ExecState::BeginChunk,
                    ..ExecStep::default()
                },
                padding: ExecStep {
                    exec_state: ExecState::Padding,
>>>>>>> 5810e733
                    ..ExecStep::default()
                },
                end_block: ExecStep {
                    exec_state: ExecState::EndBlock,
                    ..ExecStep::default()
                },
            },
            copy_events: Vec::new(),
            exp_events: Vec::new(),
            sha3_inputs: Vec::new(),
            eth_block: eth_block.clone(),
        })
    }

    /// Return the list of transactions of this block.
    pub fn txs(&self) -> &[Transaction] {
        &self.txs
    }

    #[cfg(test)]
    pub fn txs_mut(&mut self) -> &mut Vec<Transaction> {
        &mut self.txs
    }

    /// Push a copy event to the block.
    pub fn add_copy_event(&mut self, event: CopyEvent) {
        self.copy_events.push(event);
    }
    /// Push an exponentiation event to the block.
    pub fn add_exp_event(&mut self, event: ExpEvent) {
        self.exp_events.push(event);
    }
}<|MERGE_RESOLUTION|>--- conflicted
+++ resolved
@@ -44,11 +44,6 @@
 pub struct BlockSteps {
     /// Padding step that is repeated after the last transaction and before
     /// reaching the last EVM row.
-<<<<<<< HEAD
-    pub end_block_not_last: ExecStep,
-    /// Last EndBlock step that appears in the last EVM row.
-    pub end_block_last: ExecStep,
-=======
     pub padding: ExecStep,
     /// EndBlock step that appears in the last chunk last EVM row.
     pub end_block: ExecStep,
@@ -57,7 +52,6 @@
     pub begin_chunk: ExecStep,
     /// End op of a chunk
     pub end_chunk: Option<ExecStep>,
->>>>>>> 5810e733
 }
 
 // TODO: Remove fields that are duplicated in`eth_block`
@@ -136,17 +130,12 @@
             container: OperationContainer::new(),
             txs: Vec::new(),
             block_steps: BlockSteps {
-<<<<<<< HEAD
-                end_block_not_last: ExecStep {
-                    exec_state: ExecState::EndBlock,
-=======
                 begin_chunk: ExecStep {
                     exec_state: ExecState::BeginChunk,
                     ..ExecStep::default()
                 },
                 padding: ExecStep {
                     exec_state: ExecState::Padding,
->>>>>>> 5810e733
                     ..ExecStep::default()
                 },
                 end_block: ExecStep {
