--- conflicted
+++ resolved
@@ -1,6 +1,6 @@
 //! The MPT circuit implementation.
 use eth_types::Field;
-use gadgets::{impl_expr, util::Scalar};
+use gadgets::{impl_expr, util::{Scalar, Expr}};
 use halo2_proofs::{
     circuit::{Layouter, SimpleFloorPlanner, Value},
     plonk::{
@@ -37,28 +37,21 @@
 };
 use crate::{
     assign, assignf, circuit,
-<<<<<<< HEAD
-    circuit_tools::{cached_region::CachedRegion, cell_manager::CellManager, memory::{Memory, RwBank}},
-    evm_circuit::{table::Table, util::rlc},
-    mpt_circuit::{
-        helpers::{MPTConstraintBuilder, MainRLPGadget, MptCellType, MULT, KECCAK, FIXED},
-=======
     circuit_tools::{
         cached_region::CachedRegion,
         cell_manager::{CellManager, DynamicLookupTable},
-        memory::Memory,
+        memory::{Memory, RwBank},
     },
     mpt_circuit::{
         helpers::{
             main_memory, parent_memory, MPTConstraintBuilder, MainRLPGadget, MptCellType,
             MptTableType, FIXED, KECCAK, MULT,
         },
->>>>>>> 82a8c54d
         start::StartConfig,
         storage_leaf::StorageLeafConfig,
     },
     table::{KeccakTable, MPTProofType, MptTable, LookupTable},
-    util::Challenges,
+    util::Challenges, evm_circuit::util::rlc,
 };
 use extension_branch::ExtensionBranchConfig;
 use param::HASH_WIDTH;
@@ -143,12 +136,8 @@
 pub struct MPTContext<F: Field> {
     pub(crate) mpt_table: MptTable,
     pub(crate) rlp_item: MainRLPGadget<F>,
-<<<<<<< HEAD
     pub(crate) memory: MptMemory<F>,
-=======
-    pub(crate) memory: Memory<F, MptCellType>,
     pub(crate) params: MPTCircuitParams,
->>>>>>> 82a8c54d
 }
 
 /// RLP item type
@@ -242,23 +231,6 @@
         let mut state_machine = StateMachineConfig::construct(meta);
         let mut rlp_item = MainRLPGadget::default();
 
-<<<<<<< HEAD
-=======
-        let mut memory = Memory::new(memory_columns);
-        memory.allocate(meta, key_memory(false), MptCellType::MemKeyCTable);
-        memory.allocate(meta, key_memory(true), MptCellType::MemKeySTable);
-        memory.allocate(meta, parent_memory(false), MptCellType::MemParentCTable);
-        memory.allocate(meta, parent_memory(true), MptCellType::MemParentSTable);
-        memory.allocate(meta, main_memory(), MptCellType::MemMainTable);
-
-        let mut ctx = MPTContext {
-            mpt_table,
-            rlp_item: rlp_item.clone(),
-            memory: memory.clone(),
-            params,
-        };
-
->>>>>>> 82a8c54d
         let rlp_cm = CellManager::new(
             meta,
             // Type, #cols, phase, permutable
@@ -281,36 +253,17 @@
                 (MptCellType::StoragePhase2, 6, 2, false),
                 (MptCellType::StoragePhase3, 5, 3, false),
                 (MptCellType::LookupByte, 4, 1, false),
-<<<<<<< HEAD
-                (MptCellType::Lookup(Table::Fixed), 3, 3, false),
-                (MptCellType::Lookup(Table::Keccak), 1, 3, false),
-                (MptCellType::Lookup(Table::Exp), 2, 3, false),
-=======
                 (MptCellType::Lookup(MptTableType::Fixed), 3, 3, false),
                 (MptCellType::Lookup(MptTableType::Keccak), 1, 3, false),
                 (MptCellType::Lookup(MptTableType::Mult), 2, 3, false),
-                (MptCellType::MemParentSInput, 1, 3, false),
-                (MptCellType::MemParentSTable, 1, 3, false),
-                (MptCellType::MemParentCInput, 1, 3, false),
-                (MptCellType::MemParentCTable, 1, 3, false),
-                (MptCellType::MemKeySInput, 1, 3, false),
-                (MptCellType::MemKeySTable, 1, 3, false),
-                (MptCellType::MemKeyCInput, 1, 3, false),
-                (MptCellType::MemKeyCTable, 1, 3, false),
-                (MptCellType::MemMainInput, 1, 3, false),
-                (MptCellType::MemMainTable, 1, 3, false),
->>>>>>> 82a8c54d
             ],
             0,
             50,
         );
-<<<<<<< HEAD
-        let r = 123456.expr();
         let mut cb = MPTConstraintBuilder::new(
             5,
             Some(challenges.clone()),
             None,
-            r.expr()
         );
 
         let memory = Memory::new(
@@ -330,17 +283,8 @@
             mpt_table,
             rlp_item: rlp_item.clone(),
             memory: memory.clone(),
+            params,
         };
-=======
-
-        let parent_s_table = DynamicLookupTable::from(&state_cm, MptCellType::MemParentSTable);
-        let parent_c_table = DynamicLookupTable::from(&state_cm, MptCellType::MemParentCTable);
-        let key_s_table = DynamicLookupTable::from(&state_cm, MptCellType::MemKeySTable);
-        let key_c_table = DynamicLookupTable::from(&state_cm, MptCellType::MemKeyCTable);
-        let main_table = DynamicLookupTable::from(&state_cm, MptCellType::MemMainTable);
-
-        let mut cb = MPTConstraintBuilder::new(5, Some(challenges), None);
->>>>>>> 82a8c54d
         meta.create_gate("MPT", |meta| {
             circuit!([meta, cb], {
                 // Populate lookup tables
@@ -414,9 +358,9 @@
                 for column in cell_manager.columns().iter() {
                     if let MptCellType::Lookup(table) = column.cell_type {
                         let table_expressions = match table {
-                            Table::Fixed => fixed_table.table_exprs(meta),
-                            Table::Keccak => keccak_table.table_exprs(meta),
-                            Table::Exp => mult_table.table_exprs(meta),
+                            MptTableType::Fixed => fixed_table.table_exprs(meta),
+                            MptTableType::Keccak => keccak_table.table_exprs(meta),
+                            MptTableType::Mult => mult_table.table_exprs(meta),
                             _ => unreachable!(),
                         };
                         let name = format!("{:?}", table);
@@ -440,53 +384,7 @@
             .parse()
             .expect("Cannot parse DISABLE_LOOKUPS env var as usize");
         if disable_lookups == 0 {
-<<<<<<< HEAD
             cb.base.build_lookups(meta);
-=======
-            cb.base.build_lookups(
-                meta,
-                vec![rlp_cm, state_cm],
-                vec![
-                    (MptCellType::Lookup(MptTableType::Keccak), &keccak_table),
-                    (MptCellType::Lookup(MptTableType::Fixed), &fixed_table),
-                    (MptCellType::Lookup(MptTableType::Mult), &mult_table),
-                    (MptCellType::MemParentSInput, &parent_s_table),
-                    (MptCellType::MemParentCInput, &parent_c_table),
-                    (MptCellType::MemKeySInput, &key_s_table),
-                    (MptCellType::MemKeyCInput, &key_c_table),
-                    (MptCellType::MemMainInput, &main_table),
-                ],
-            );
-            cb.base.build_dynamic_lookups(
-                meta,
-                &[vec![FIXED]].concat(),
-                vec![(FIXED, &fixed_table)],
-            );
-        } else if disable_lookups == 1 {
-            cb.base.build_dynamic_lookups(
-                meta,
-                &[vec![KECCAK], ctx.memory.tags()].concat(),
-                vec![(MptCellType::Lookup(MptTableType::Fixed), &fixed_table)],
-            );
-        } else if disable_lookups == 2 {
-            cb.base.build_dynamic_lookups(
-                meta,
-                &ctx.memory.tags(),
-                vec![(MptCellType::Lookup(MptTableType::Fixed), &fixed_table)],
-            );
-        } else if disable_lookups == 3 {
-            cb.base.build_dynamic_lookups(
-                meta,
-                &[FIXED, KECCAK],
-                vec![(MptCellType::Lookup(MptTableType::Fixed), &fixed_table)],
-            );
-        } else if disable_lookups == 4 {
-            cb.base.build_dynamic_lookups(
-                meta,
-                &[KECCAK],
-                vec![(MptCellType::Lookup(MptTableType::Fixed), &fixed_table)],
-            );
->>>>>>> 82a8c54d
         }
 
         println!("max expression degree: {}", meta.degree());
