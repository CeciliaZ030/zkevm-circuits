//! The MPT circuit implementation.
use eth_types::Field;
use gadgets::{
    impl_expr,
    util::{Expr, Scalar},
};
use halo2_proofs::{
    circuit::{Layouter, SimpleFloorPlanner, Value},
    plonk::{Advice, Circuit, Column, ConstraintSystem, Error, Expression, Fixed, VirtualCells},
    poly::Rotation,
};

use std::{convert::TryInto, env::var};

mod account_leaf;
mod branch;
mod extension;
mod extension_branch;
mod helpers;
mod param;
mod rlp_gadgets;
mod start;
mod storage_leaf;
mod witness_row;

use self::{
    account_leaf::AccountLeafConfig,
    helpers::{key_memory, RLPItemView},
    rlp_gadgets::decode_rlp,
    witness_row::{AccountRowType, ExtensionBranchRowType, Node, StartRowType, StorageRowType},
};
use crate::{
    assign, assignf, circuit,
    circuit_tools::{cached_region::CachedRegion, cell_manager::CellManager, memory::Memory},
    evm_circuit::table::Table,
    mpt_circuit::{
        helpers::{
            main_memory, parent_memory, MPTConstraintBuilder, MainRLPGadget, MptCellType, FIXED,
            KECCAK,
        },
        start::StartConfig,
        storage_leaf::StorageLeafConfig,
    },
    table::{KeccakTable, LookupTable, MPTProofType, MptTable},
    util::Challenges,
};
use extension_branch::ExtensionBranchConfig;
use param::HASH_WIDTH;

#[derive(Debug, Eq, PartialEq)]
pub(crate) enum MPTRegion {
    Default,
    RLP,
    Start,
    Branch,
    Account,
    Storage,
    Count,
}

/// State machine config.
#[derive(Clone, Debug)]
pub struct StateMachineConfig<F> {
    is_start: Column<Advice>,
    is_branch: Column<Advice>,
    is_account: Column<Advice>,
    is_storage: Column<Advice>,

    start_config: StartConfig<F>,
    branch_config: ExtensionBranchConfig<F>,
    storage_config: StorageLeafConfig<F>,
    account_config: AccountLeafConfig<F>,
}

impl<F: Field> StateMachineConfig<F> {
    /// Construct a new StateMachine
    pub(crate) fn construct(meta: &mut ConstraintSystem<F>) -> Self {
        Self {
            is_start: meta.advice_column(),
            is_branch: meta.advice_column(),
            is_account: meta.advice_column(),
            is_storage: meta.advice_column(),
            start_config: StartConfig::default(),
            branch_config: ExtensionBranchConfig::default(),
            storage_config: StorageLeafConfig::default(),
            account_config: AccountLeafConfig::default(),
        }
    }

    /// Returns all state selectors
    pub(crate) fn state_selectors(&self) -> Vec<Column<Advice>> {
        vec![
            self.is_start,
            self.is_branch,
            self.is_account,
            self.is_storage,
        ]
    }

    pub(crate) fn step_constraints(
        &self,
        meta: &mut VirtualCells<'_, F>,
        cb: &mut MPTConstraintBuilder<F>,
        height: usize,
    ) {
        circuit!([meta, cb], {
            // Because the state machine state is this height, we're already querying cells
            // at all of these rotations, so may as well keep things simple.
            // State selectors are already enforced to be boolean on each row.
            let mut sum = 0.expr();
            for rot in 1..height {
                for state_selector in self.state_selectors() {
                    sum = sum + a!(state_selector, rot);
                }
            }
            require!(sum => 0);
            // It should not be necessary to force the next row to have a state enabled
            // because we never use relative offsets between state machine states.
        })
    }
}

/// Merkle Patricia Trie context
#[derive(Clone, Debug)]
pub struct MPTContext<F> {
    pub(crate) mpt_table: MptTable,
    pub(crate) rlp_item: MainRLPGadget<F>,
    pub(crate) challenges: Challenges<Expression<F>>,
    pub(crate) memory: Memory<F, MptCellType>,
    pub(crate) r: Expression<F>,
}

impl<F: Field> MPTContext<F> {
    pub(crate) fn rlp_item(
        &self,
        meta: &mut VirtualCells<F>,
        cb: &mut MPTConstraintBuilder<F>,
        idx: usize,
    ) -> RLPItemView<F> {
        // TODO(Brecht): Add RLP limitations like max num bytes
        // answer: do it in RLPMain or here
        self.rlp_item.create_view(meta, cb, idx, false)
    }

    pub(crate) fn nibbles(
        &self,
        meta: &mut VirtualCells<F>,
        cb: &mut MPTConstraintBuilder<F>,
        idx: usize,
    ) -> RLPItemView<F> {
        self.rlp_item.create_view(meta, cb, idx, true)
    }
}

/// Merkle Patricia Trie config.
#[derive(Clone)]
pub struct MPTConfig<F> {
    pub(crate) q_enable: Column<Fixed>,
    pub(crate) q_first: Column<Fixed>,
    pub(crate) q_last: Column<Fixed>,
    pub(crate) memory: Memory<F, MptCellType>,
    keccak_table: KeccakTable,
    fixed_table: [Column<Fixed>; 6],
    rlp_item: MainRLPGadget<F>,
    state_machine: StateMachineConfig<F>,
    two_bytes_lookup: bool,
    pub(crate) mpt_table: MptTable,
    cb: MPTConstraintBuilder<F>,
}

/// Enumerator to determine the type of row in the fixed table.
#[derive(Clone, Copy, Debug)]
pub enum FixedTableTag {
    /// All zero lookup data
    Disabled,
    /// Power of randomness: [1, r], [2, r^2],...
    RMult,
    /// 0 - 15
    Range16,
    /// 0 - 255
    Range256,
    /// For checking there are 0s after the RLP stream ends
    RangeKeyLen256,
    /// For checking there are 0s after the RLP stream ends
    RangeKeyLen16,
    /// Extesion key odd key
    ExtOddKey,
    /// RLP decoding
    RLP,
}

impl_expr!(FixedTableTag);

#[derive(Default)]
pub(crate) struct MPTState<F> {
    pub(crate) r: F,
    pub(crate) memory: Memory<F, MptCellType>,
}

impl<F: Field> MPTState<F> {
    fn new(memory: &Memory<F, MptCellType>, r: F) -> Self {
        Self {
            r,
            memory: memory.clone(),
        }
    }
}

impl<F: Field> MPTConfig<F> {
    /// Configure MPT Circuit
    pub fn configure(
        meta: &mut ConstraintSystem<F>,
        challenges: Challenges<Expression<F>>,
        keccak_table: KeccakTable,
        two_bytes_lookup: bool,
    ) -> Self {
        let q_enable = meta.fixed_column();
        let q_first = meta.fixed_column();
        let q_last = meta.fixed_column();

        let mpt_table = MptTable::construct(meta);

        let fixed_table: [Column<Fixed>; 6] = (0..6)
            .map(|_| meta.fixed_column())
            .collect::<Vec<_>>()
            .try_into()
            .unwrap();

        let memory_columns = (0..5).map(|_| meta.advice_column()).collect::<Vec<_>>();

        let mut state_machine = StateMachineConfig::construct(meta);
        let mut rlp_item = MainRLPGadget::default();

        let mut memory = Memory::new(memory_columns);
        memory.allocate(meta, key_memory(false));
        memory.allocate(meta, key_memory(true));
        memory.allocate(meta, parent_memory(false));
        memory.allocate(meta, parent_memory(true));
        memory.allocate(meta, main_memory());

        let mut ctx = MPTContext {
            mpt_table,
            rlp_item: rlp_item.clone(),
            challenges: challenges.clone(),
            r: challenges.keccak_input(),
            memory: memory.clone(),
        };

        let rlp_cm = CellManager::new(
            meta,
            // Type, #cols, phase, permutable
            vec![
                (MptCellType::StoragePhase1, 50, 0, false),
                (MptCellType::StoragePhase2, 5, 0, false),
                (MptCellType::Lookup(Table::Fixed), 3, 0, false),
                (MptCellType::LookupByte, 4, 0, false),
            ],
            0,
            1,
        );
        let state_cm = CellManager::new(
            meta,
            // Type, #cols, phase, permutable
            vec![
                (MptCellType::StoragePhase1, 20, 0, false),
                (MptCellType::StoragePhase2, 5, 0, false),
                (MptCellType::LookupByte, 4, 0, false),
                (MptCellType::Lookup(Table::Fixed), 2, 0, false),
                (MptCellType::Lookup(Table::Keccak), 1, 0, false),
            ],
            0,
            50,
        );
        let mut cb = MPTConstraintBuilder::new(5, Some(challenges.clone()), None);
        meta.create_gate("MPT", |meta| {
            circuit!([meta, cb], {
                // Populate lookup tables
                require!(@KECCAK => <KeccakTable as LookupTable<F>>::advice_columns(&keccak_table).iter().map(|table| a!(table)).collect());
                require!(@FIXED => fixed_table.iter().map(|table| f!(table)).collect());

                ifx!{f!(q_enable) => {
                    // RLP item decoding unit
                    cb.base.set_cell_manager(rlp_cm.clone());
                    cb.base.push_region(MPTRegion::RLP as usize);
                    rlp_item = MainRLPGadget::construct(&mut cb, &ctx.r, two_bytes_lookup);
                    cb.base.pop_region();
                    ctx.rlp_item = rlp_item.clone();

                    // Main MPT circuit
                    // State machine
                    cb.base.set_cell_manager(state_cm.clone());
                    ifx! {f!(q_first) + f!(q_last) => {
                        require!(a!(state_machine.is_start) => true);
                    }};
                    // Main state machine
                    matchx! {
                        a!(state_machine.is_start) => {
                            state_machine.step_constraints(meta, &mut cb, StartRowType::Count as usize);
                            cb.base.push_region(MPTRegion::Start as usize);
                            state_machine.start_config = StartConfig::configure(meta, &mut cb, ctx.clone());
                            cb.base.pop_region();
                        },
                        a!(state_machine.is_branch) => {
                            state_machine.step_constraints(meta, &mut cb, ExtensionBranchRowType::Count as usize);
                            cb.base.push_region(MPTRegion::Branch as usize);
                            state_machine.branch_config = ExtensionBranchConfig::configure(meta, &mut cb, ctx.clone());
                            cb.base.pop_region();
                        },
                        a!(state_machine.is_account) => {
                            state_machine.step_constraints(meta, &mut cb, AccountRowType::Count as usize);
                            cb.base.push_region(MPTRegion::Account as usize);
                            state_machine.account_config = AccountLeafConfig::configure(meta, &mut cb, ctx.clone());
                            cb.base.pop_region();
                        },
                        a!(state_machine.is_storage) => {
                            state_machine.step_constraints(meta, &mut cb, StorageRowType::Count as usize);
                            cb.base.push_region(MPTRegion::Storage as usize);
                            state_machine.storage_config = StorageLeafConfig::configure(meta, &mut cb, ctx.clone());
                            cb.base.pop_region();
                        },
                        _ => (),
                    };
                    // Only account and storage rows can have lookups, disable lookups on all other rows
                    ifx! {not!(a!(state_machine.is_account) + a!(state_machine.is_storage)) => {
                        require!(a!(ctx.mpt_table.proof_type) => MPTProofType::Disabled.expr());
                    }}

                    // Memory banks
                    ctx.memory.build_constraints(&mut cb.base, f!(q_first));
                }}
            });

            cb.base.build_constraints()
        });

        let disable_lookups: usize = var("DISABLE_LOOKUPS")
            .unwrap_or_else(|_| "0".to_string())
            .parse()
            .expect("Cannot parse DISABLE_LOOKUPS env var as usize");
        if disable_lookups == 0 {
            cb.base.build_lookups(
                meta,
                challenges.lookup_input(),
                vec![rlp_cm, state_cm],
                vec![
                    (MptCellType::Lookup(Table::Keccak), &keccak_table),
                    (MptCellType::Lookup(Table::Fixed), &fixed_table),
                ],
            );
            cb.base
                .build_dynamic_lookups(meta, &[vec![FIXED, KECCAK], ctx.memory.tags()].concat());
        } else if disable_lookups == 1 {
            cb.base
                .build_dynamic_lookups(meta, &[vec![KECCAK], ctx.memory.tags()].concat());
        } else if disable_lookups == 2 {
            cb.base.build_dynamic_lookups(meta, &ctx.memory.tags());
        } else if disable_lookups == 3 {
            cb.base.build_dynamic_lookups(meta, &[FIXED, KECCAK]);
        } else if disable_lookups == 4 {
            cb.base.build_dynamic_lookups(meta, &[KECCAK]);
        }

        println!("degree: {}", meta.degree());
        println!("num lookups: {}", meta.lookups().len());
        println!("num advices: {}", meta.num_advice_columns());
        println!("num fixed: {}", meta.num_fixed_columns());
        // cb.base.print_stats();

        MPTConfig {
            q_enable,
            q_first,
            q_last,
            memory,
            keccak_table,
            fixed_table,
            state_machine,
            rlp_item,
            two_bytes_lookup,
            mpt_table,
            cb,
        }
    }

    /// Make the assignments to the MPTCircuit
    pub fn assign(
        &self,
        layouter: &mut impl Layouter<F>,
        nodes: &[Node],
        challenges: &Challenges<Value<F>>,
    ) -> Result<(), Error> {
        let mut height = 0;
        let mut memory = self.memory.clone();

        let mut r = F::ZERO;
        challenges.keccak_input().map(|v| r = v);

        layouter.assign_region(
            || "MPT",
            |mut region| {
                let mut pv = MPTState::new(&self.memory, r);

                memory.clear_witness_data();

                let mut offset = 0;
                for node in nodes.iter() {
                    let mut cached_region = CachedRegion::new(
                        &mut region,
                        challenges
                    );

                    // Assign bytes
                    let mut rlp_values = Vec::new();
                    // Decompose RLP
                    for (idx, bytes) in node.values.iter().enumerate() {
                        cached_region.push_region(offset + idx, MPTRegion::RLP as usize);
                        let is_nibbles = node.extension_branch.is_some()
                            && idx == ExtensionBranchRowType::KeyC as usize;
                        let rlp_value = self.rlp_item.assign(
                            &mut cached_region,
                            offset + idx,
                            bytes,
                            r,
                            is_nibbles,
                        )?;
                        rlp_values.push(rlp_value);
                        cached_region.pop_region();
                    }

                    // Assign nodes
                    if node.start.is_some() {
                        //println!("{}: start", offset);
                        cached_region.push_region(offset, MPTRegion::Start as usize);
                        assign!(cached_region, (self.state_machine.is_start, offset) => "is_start", true.scalar())?;
                        self.state_machine.start_config.assign(
                            &mut cached_region,
                            challenges,
                            self,
                            &mut pv,
                            offset,
                            node,
                            &rlp_values,
                        )?;
                        cached_region.pop_region();
                    } else if node.extension_branch.is_some() {
                        //println!("{}: branch", offset);
                        cached_region.push_region(offset, MPTRegion::Branch as usize);
                        assign!(cached_region, (self.state_machine.is_branch, offset) => "is_branch", true.scalar())?;
                        self.state_machine.branch_config.assign(
                            &mut cached_region,
                            challenges,
                            self,
                            &mut pv,
                            offset,
                            node,
                            &rlp_values,
                        )?;
                        cached_region.pop_region();
                    } else if node.account.is_some() {
<<<<<<< HEAD
                        // println!("{:?}: account", node.account);
=======
                        // println!("{}: account", offset);
>>>>>>> 05578094
                        cached_region.push_region(offset, MPTRegion::Account as usize);
                        assign!(cached_region, (self.state_machine.is_account, offset) => "is_account", true.scalar())?;
                        self.state_machine.account_config.assign(
                            &mut cached_region,
                            challenges,
                            self,
                            &mut pv,
                            offset,
                            node,
                            &rlp_values,
                        )?;
                        cached_region.pop_region();
                    } else if node.storage.is_some() {
                        //println!("{}: storage", offset);
                        cached_region.push_region(offset, MPTRegion::Storage as usize);
                        assign!(cached_region, (self.state_machine.is_storage, offset) => "is_storage", true.scalar())?;
                        self.state_machine.storage_config.assign(
                            &mut cached_region,
                            challenges,
                            self,
                            &mut pv,
                            offset,
                            node,
                            &rlp_values,
                        )?;
                        cached_region.pop_region();
                    }

                    cached_region.assign_stored_expressions(&self.cb.base)?;

                    offset += node.values.len();
                }

                height = offset;
                memory = pv.memory;

                for offset in 0..height {
                    assignf!(region, (self.q_enable, offset) => true.scalar())?;
                    assignf!(region, (self.q_first, offset) => (offset == 0).scalar())?;
                    assignf!(region, (self.q_last, offset) => (offset == height - 2).scalar())?;
                }

                Ok(())
            },
        )?;

        memory.assign(layouter, height)?;

        Ok(())
    }

    fn load_fixed_table(
        &self,
        layouter: &mut impl Layouter<F>,
        challenges: &Challenges<Value<F>>,
    ) -> Result<(), Error> {
        let mut r = F::ZERO;
        challenges.keccak_input().map(|v| r = v);

        layouter.assign_region(
            || "fixed table",
            |mut region| {
                let mut offset = 0;

                // Zero lookup
                for fixed_table in self.fixed_table.iter() {
                    assignf!(region, (*fixed_table, offset) => 0.scalar())?;
                }
                offset += 1;

                // Mult table
                let mut mult = F::ONE;
                for ind in 0..(2 * HASH_WIDTH + 1) {
                    assignf!(region, (self.fixed_table[0], offset) => FixedTableTag::RMult.scalar())?;
                    assignf!(region, (self.fixed_table[1], offset) => ind.scalar())?;
                    assignf!(region, (self.fixed_table[2], offset) => mult)?;
                    mult *= r;
                    offset += 1;
                }

                // Byte range table
                for ind in 0..256 {
                    assignf!(region, (self.fixed_table[0], offset) => FixedTableTag::Range256.scalar())?;
                    assignf!(region, (self.fixed_table[1], offset) => ind.scalar())?;
                    offset += 1;
                }

                // Nibble range table
                for ind in 0..16 {
                    assignf!(region, (self.fixed_table[0], offset) => FixedTableTag::Range16.scalar())?;
                    assignf!(region, (self.fixed_table[1], offset) => ind.scalar())?;
                    offset += 1;
                }

                // Byte range with length table
                // These fixed rows enable to easily check whether there are zeros in the unused columns (the number of unused columns vary).
                // The lookups ensure that when the unused columns start, the values in these columns are zeros -
                // when the unused columns start, the value that is used for the lookup in the last column is negative
                // and thus a zero is enforced.
                let max_length = 34i32;
                for (tag, range) in [
                    (FixedTableTag::RangeKeyLen256, 256),
                    (FixedTableTag::RangeKeyLen16, 16),
                ] {
                    // When using two byte range check, we ensure the tuple within 
                    // ([0..255], [0..255], [-67,.. odd numbers .., 67]) 
                    // where n is the possible sum of any consecutive indexs of the first and second byte
                    if self.two_bytes_lookup {
                        for n in -max_length..=max_length {
                            let range = if n <= 0 && range == 256 { 1 } else { range };
                            for idx1 in 0..range {
                                for idx2 in 0..range {       
                                    let v =(2 * n - 1).scalar();
                                    assignf!(region, (self.fixed_table[0], offset) => tag.scalar())?;
                                    assignf!(region, (self.fixed_table[1], offset) => idx1.scalar())?;
                                    assignf!(region, (self.fixed_table[1], offset) => idx2.scalar())?;
                                    assignf!(region, (self.fixed_table[2], offset) => v)?;
                                    offset += 1;
                                }
                            }
                        }
                    } else {

                    
                    for n in -max_length..=max_length {
                        let range = if n <= 0 && range == 256 { 1 } else { range };
                        for idx in 0..range {
                            let v = n.scalar();
                            assignf!(region, (self.fixed_table[0], offset) => tag.scalar())?;
                            assignf!(region, (self.fixed_table[1], offset) => idx.scalar())?;
                            assignf!(region, (self.fixed_table[2], offset) => v)?;
                            offset += 1;
                        }
                    }
                }
            }

                // Compact encoding of the extension key, find out if the key is odd or not.
                // Even - The full byte is simply 0.
                assignf!(region, (self.fixed_table[0], offset) => FixedTableTag::ExtOddKey.scalar())?;
                assignf!(region, (self.fixed_table[1], offset) => 0.scalar())?;
                assignf!(region, (self.fixed_table[2], offset) => false.scalar())?;
                offset += 1;
                // Odd - First nibble is 1, the second nibble can be any value.
                for idx in 0..16 {
                    assignf!(region, (self.fixed_table[0], offset) => FixedTableTag::ExtOddKey.scalar())?;
                    assignf!(region, (self.fixed_table[1], offset) => ((0b1_0000) + idx).scalar())?;
                    assignf!(region, (self.fixed_table[2], offset) => true.scalar())?;
                    offset += 1;
                }

                // RLP
                for byte in 0..255 {
                    let (is_list, is_short, is_long, is_very_long) = decode_rlp(byte);
                    assignf!(region, (self.fixed_table[0], offset) => FixedTableTag::RLP.scalar())?;
                    assignf!(region, (self.fixed_table[1], offset) => byte.scalar())?;
                    assignf!(region, (self.fixed_table[2], offset) => is_list.scalar())?;
                    assignf!(region, (self.fixed_table[3], offset) => is_short.scalar())?;
                    assignf!(region, (self.fixed_table[4], offset) => is_long.scalar())?;
                    assignf!(region, (self.fixed_table[5], offset) => is_very_long.scalar())?;
                    offset += 1;
                }

                Ok(())
            },
        )
    }
}

#[derive(Default)]
struct MPTCircuit<F> {
    nodes: Vec<Node>,
    keccak_data: Vec<Vec<u8>>,
    randomness: F,
}

impl<F: Field> Circuit<F> for MPTCircuit<F> {
    type Config = (MPTConfig<F>, Challenges);
    type FloorPlanner = SimpleFloorPlanner;
    type Params = bool;

    fn without_witnesses(&self) -> Self {
        Self::default()
    }

    #[cfg(feature = "circuit-params")]
    fn params(&self) -> Self::Params {
        // Use two bytes lookup
        true
    }

    #[cfg(feature = "circuit-params")]
    fn configure_with_params(meta: &mut ConstraintSystem<F>, param: Self::Params) -> Self::Config {
        
        println!("Using two bytes lookup");

        let challenges = Challenges::construct(meta);
        let _challenges_expr = challenges.exprs(meta);

        let r = 123456u64;
        let _challenges = Challenges::mock(
            Value::known(F::from(r)),
            Value::known(F::from(r)),
            Value::known(F::from(r)),
        );
        let challenges_expr = Challenges::mock(r.expr(), r.expr(), r.expr());

        let keccak_table = KeccakTable::construct(meta);
        let challenges = Challenges::construct(meta);

        (
            MPTConfig::configure(meta, challenges_expr, keccak_table, param), 
            challenges
        )
    }

    fn configure(meta: &mut ConstraintSystem<F>) -> Self::Config {
        let challenges = Challenges::construct(meta);
        let _challenges_expr = challenges.exprs(meta);

        let r = 123456u64;
        let _challenges = Challenges::mock(
            Value::known(F::from(r)),
            Value::known(F::from(r)),
            Value::known(F::from(r)),
        );
        let challenges_expr = Challenges::mock(r.expr(), r.expr(), r.expr());

        let keccak_table = KeccakTable::construct(meta);
        let challenges = Challenges::construct(meta);
        (
            MPTConfig::configure(meta, challenges_expr, keccak_table, false),
            challenges,
        )
    }

    fn synthesize(
        &self,
        (config, _challenges): Self::Config,
        mut layouter: impl Layouter<F>,
    ) -> Result<(), Error> {
        let _challenges = _challenges.values(&mut layouter);

        let r = self.randomness;
        let challenges = Challenges::mock(Value::known(r), Value::known(r), Value::known(r));
        config.load_fixed_table(&mut layouter, &challenges)?;
        config.assign(&mut layouter, &self.nodes, &challenges)?;

        config
            .keccak_table
            .dev_load(&mut layouter, &self.keccak_data, &challenges, false)?;

        Ok(())
    }
}

#[cfg(test)]
mod tests {
    use crate::mpt_circuit::witness_row::{prepare_witness, MptWitnessRow};

    use super::*;

    use halo2_proofs::{dev::MockProver, halo2curves::bn256::Fr};

    use std::fs;

    #[test]
    fn test_mpt() {
        // for debugging:
        let path = "src/mpt_circuit/tests";
        // let path = "tests";
        let files = fs::read_dir(path).unwrap();
        files
            .filter_map(Result::ok)
            .filter(|d| {
                if let Some(e) = d.path().extension() {
                    e == "json"
                } else {
                    false
                }
            })
            .enumerate()
            .for_each(|(idx, f)| {
                let path = f.path();
                let mut parts = path.to_str().unwrap().split('-');
                parts.next();
                let file = std::fs::File::open(path.clone());
                let reader = std::io::BufReader::new(file.unwrap());
                let w: Vec<Vec<u8>> = serde_json::from_reader(reader).unwrap();

                let randomness: Fr = 123456.scalar();

                let mut keccak_data = vec![];
                let mut witness_rows = vec![];
                for row in w.iter() {
                    if row[row.len() - 1] == 5 {
                        keccak_data.push(row[0..row.len() - 1].to_vec());
                    } else {
                        let row = MptWitnessRow::<Fr>::new(row[0..row.len()].to_vec());
                        witness_rows.push(row);
                    }
                }
                let nodes = prepare_witness(&mut witness_rows);
                let num_rows: usize = nodes.iter().map(|node| node.values.len()).sum();

                let circuit = MPTCircuit::<Fr> {
                    nodes,
                    keccak_data,
                    randomness,
                };

                println!("{} {:?}", idx, path);
                // let prover = MockProver::run(9, &circuit, vec![pub_root]).unwrap();
                let prover = MockProver::run(21 /* 9 */, &circuit, vec![]).unwrap();
                assert_eq!(prover.verify_at_rows(0..num_rows, 0..num_rows,), Ok(()));
                // assert_eq!(prover.verify_par(), Ok(()));
                // prover.assert_satisfied();
            });
    }
}<|MERGE_RESOLUTION|>--- conflicted
+++ resolved
@@ -456,11 +456,7 @@
                         )?;
                         cached_region.pop_region();
                     } else if node.account.is_some() {
-<<<<<<< HEAD
-                        // println!("{:?}: account", node.account);
-=======
                         // println!("{}: account", offset);
->>>>>>> 05578094
                         cached_region.push_region(offset, MPTRegion::Account as usize);
                         assign!(cached_region, (self.state_machine.is_account, offset) => "is_account", true.scalar())?;
                         self.state_machine.account_config.assign(
