use super::{
    lookups::Queries as LookupsQueries, multiple_precision_integer::Queries as MpiQueries, param::*,
};
use crate::{
    evm_circuit::util::{math_gadget::generate_lagrange_base_polynomial, not},
    table::{AccountFieldTag, MPTProofType},
    util::{word, Expr},
};
use bus_mapping::operation::Target;
use eth_types::Field;
use gadgets::binary_number::BinaryNumberConfig;
use halo2_proofs::{
    plonk::{Column, ConstraintSystem, Expression, Fixed},
    poly::Rotation,
};
use strum::IntoEnumIterator;

#[derive(Clone)]
pub struct RwTableQueries<F: Field> {
    pub rw_counter: Expression<F>,
    pub prev_rw_counter: Expression<F>,
    pub is_write: Expression<F>,
    pub tag: Expression<F>,
    pub id: Expression<F>,
    pub prev_id: Expression<F>,
    pub address: Expression<F>,
    pub prev_address: Expression<F>,
    pub field_tag: Expression<F>,
    pub storage_key: word::Word<Expression<F>>,
    pub value: word::Word<Expression<F>>,
    pub value_prev: word::Word<Expression<F>>, // meta.query(value, Rotation::prev())
    pub value_prev_column: word::Word<Expression<F>>, // meta.query(prev_value, Rotation::cur())
}

#[derive(Clone)]
pub struct MptUpdateTableQueries<F: Field> {
    pub address: Expression<F>,
    pub storage_key: word::Word<Expression<F>>,
    pub proof_type: Expression<F>,
    pub new_root: word::Word<Expression<F>>,
    pub old_root: word::Word<Expression<F>>,
    pub new_value: word::Word<Expression<F>>,
    pub old_value: word::Word<Expression<F>>,
}

#[derive(Clone)]
pub struct Queries<F: Field> {
    pub selector: Expression<F>,
    pub rw_table: RwTableQueries<F>,
    pub mpt_update_table: MptUpdateTableQueries<F>,
    pub lexicographic_ordering_selector: Expression<F>,
    pub rw_counter: MpiQueries<F, N_LIMBS_RW_COUNTER>,
    pub tag_bits: [Expression<F>; 4],
    pub id: MpiQueries<F, N_LIMBS_ID>,
    pub is_tag_and_id_unchanged: Expression<F>,
    pub address: MpiQueries<F, N_LIMBS_ACCOUNT_ADDRESS>,
    pub storage_key: MpiQueries<F, N_LIMBS_WORD>,
    pub initial_value: word::Word<Expression<F>>,
    pub initial_value_prev: word::Word<Expression<F>>,
    pub is_non_exist: Expression<F>,
    pub mpt_proof_type: Expression<F>,
    pub lookups: LookupsQueries<F>,
    pub first_different_limb: [Expression<F>; 4],
    pub not_first_access: Expression<F>,
    pub last_access: Expression<F>,
    pub state_root: word::Word<Expression<F>>,
    pub state_root_prev: word::Word<Expression<F>>,
}

type Constraint<F> = (&'static str, Expression<F>);
type Lookup<F> = (&'static str, Vec<(Expression<F>, Expression<F>)>);

pub struct ConstraintBuilder<F: Field> {
    pub constraints: Vec<Constraint<F>>,
    lookups: Vec<Lookup<F>>,
    condition: Expression<F>,
}

struct LookupBuilder<F>(Vec<(Expression<F>, Expression<F>)>);
impl<F: Field> LookupBuilder<F> {
    fn new() -> Self {
        Self(vec![])
    }
    fn add(mut self, e1: &Expression<F>, e2: &Expression<F>) -> Self {
        self.0.push((e1.clone(), e2.clone()));
        self
    }
    fn add_word(mut self, e1: &word::Word<Expression<F>>, e2: &word::Word<Expression<F>>) -> Self {
        self.0.push((e1.lo(), e2.lo()));
        self.0.push((e1.hi(), e2.hi()));
        self
    }
    fn build(self) -> Vec<(Expression<F>, Expression<F>)> {
        self.0
    }
}

impl<F: Field> ConstraintBuilder<F> {
    pub fn new() -> Self {
        Self {
            constraints: vec![],
            lookups: vec![],
            condition: 1.expr(),
        }
    }

    pub fn gate(&self, condition: Expression<F>) -> Vec<(&'static str, Expression<F>)> {
        self.constraints
            .iter()
            .cloned()
            .map(|(name, expression)| (name, condition.clone() * expression))
            .collect()
    }

    pub fn lookups(&self, meta: &mut ConstraintSystem<F>, selector: Column<Fixed>) {
        self.lookups.iter().cloned().for_each(|(name, mut lookup)| {
            meta.lookup_any(name, |meta| {
                let selector = meta.query_fixed(selector, Rotation::cur());
                for (expression, _) in lookup.iter_mut() {
                    *expression = expression.clone() * selector.clone();
                }
                lookup
            });
        });
    }

    pub fn build(&mut self, q: &Queries<F>) {
        self.build_general_constraints(q);
        self.condition(q.tag_matches(Target::Padding), |cb| {
            cb.build_padding_constraints(q)
        });
        self.condition(q.tag_matches(Target::Start), |cb| {
            cb.build_start_constraints(q)
        });
        self.condition(q.tag_matches(Target::Memory), |cb| {
            cb.build_memory_constraints(q)
        });
        self.condition(q.tag_matches(Target::Stack), |cb| {
            cb.build_stack_constraints(q)
        });
        self.condition(q.tag_matches(Target::Storage), |cb| {
            cb.build_account_storage_constraints(q)
        });
        self.condition(q.tag_matches(Target::TxAccessListAccount), |cb| {
            cb.build_tx_access_list_account_constraints(q)
        });
        self.condition(q.tag_matches(Target::TxAccessListAccountStorage), |cb| {
            cb.build_tx_access_list_account_storage_constraints(q)
        });
        self.condition(q.tag_matches(Target::TxRefund), |cb| {
            cb.build_tx_refund_constraints(q)
        });
        self.condition(q.tag_matches(Target::Account), |cb| {
            cb.build_account_constraints(q)
        });
        self.condition(q.tag_matches(Target::CallContext), |cb| {
            cb.build_call_context_constraints(q)
        });
        self.condition(q.tag_matches(Target::TxLog), |cb| {
            cb.build_tx_log_constraints(q)
        });
    }

    fn build_general_constraints(&mut self, q: &Queries<F>) {
        // tag value in RwTableTag range is enforced in BinaryNumberChip
        self.require_boolean("is_write is boolean", q.is_write());

        // 1 if first_different_limb is in the rw counter, 0 otherwise (i.e. any of the
        // 4 most significant bits are 0)
        self.require_equal(
            "not_first_access when first 16 limbs are same",
            q.not_first_access.clone(),
            q.first_different_limb[0].clone()
                * q.first_different_limb[1].clone()
                * q.first_different_limb[2].clone()
                * q.first_different_limb[3].clone(),
        );

        // When at least one of the keys (tag, id, address, field_tag, or storage_key)
        // in the current row differs from the previous row.
        self.condition(q.first_access(), |cb| {
            cb.require_zero(
                "first access reads don't change value (hi)",
                q.is_read() * (q.rw_table.value.hi() - q.initial_value().hi()),
            );
            cb.require_zero(
                "first access reads don't change value (lo)",
                q.is_read() * (q.rw_table.value.lo() - q.initial_value().lo()),
            );
            cb.require_word_equal(
                "value_prev column is initial_value for first access",
                q.value_prev_column(),
                q.initial_value.clone(),
            );
        });

        // When all the keys in the current row and previous row are equal.
        self.condition(q.not_first_access.clone(), |cb| {
            cb.require_zero(
                "non-first access reads don't change value (hi)",
                q.is_read() * (q.rw_table.value.hi() - q.rw_table.value_prev.hi()),
            );
            cb.require_zero(
                "non-first access reads don't change value (lo)",
                q.is_read() * (q.rw_table.value.lo() - q.rw_table.value_prev.lo()),
            );
            cb.require_zero(
                "initial value doesn't change in an access group (hi)",
                q.initial_value.hi() - q.initial_value_prev().hi(),
            );
            cb.require_zero(
                "initial value doesn't change in an access group (lo)",
                q.initial_value.lo() - q.initial_value_prev().lo(),
            );
        });
    }

    fn build_padding_constraints(&mut self, q: &Queries<F>) {
<<<<<<< HEAD
        // padding shared same constraints as start
        self.build_start_constraints(q)
=======
        // 1.0. Unused keys are 0
        self.require_zero("field_tag is 0 for Start", q.field_tag());
        self.require_zero("address is 0 for Start", q.rw_table.address.clone());
        self.require_zero("id is 0 for Start", q.id());
        self.require_word_zero("storage_key is 0 for Start", q.rw_table.storage_key.clone());
        // 1.1. rw_counter increases by 0 or 1 for every non-first row
        // this is to serve multiple chunk usage, for padding rw counter is only local unique
        // and not global unique
        self.condition(q.not_first_access.clone(), |cb| {
            cb.require_boolean(
                "if previous row is also Padding. rw counter change is 0 or 1",
                q.rw_counter_change(),
            )
        });
        // 1.2. Start value is 0
        self.require_word_zero("Start value is 0", q.value());
        // 1.3. Start initial value is 0
        self.require_word_zero("Start initial_value is 0", q.initial_value());
        // 1.4. state_root is unchanged for every non-first row
        self.condition(q.lexicographic_ordering_selector.clone(), |cb| {
            cb.require_word_equal(
                "state_root is unchanged for Start",
                q.state_root(),
                q.state_root_prev(),
            )
        });
        self.require_word_zero("value_prev column is 0 for Start", q.value_prev_column());
>>>>>>> 4c7b8d0f
    }

    fn build_start_constraints(&mut self, q: &Queries<F>) {
        // 1.0. Unused keys are 0
        self.require_zero("field_tag is 0 for Start", q.field_tag());
        self.require_zero("address is 0 for Start", q.rw_table.address.clone());
        self.require_zero("id is 0 for Start", q.id());
        self.require_word_zero("storage_key is 0 for Start", q.rw_table.storage_key.clone());
        // 1.1. rw_counter increases by 1 for every non-first row
        self.require_zero(
            "rw_counter increases by 1 for every non-first row",
            q.lexicographic_ordering_selector.clone() * (q.rw_counter_change() - 1.expr()),
        );
        // 1.2. Start value is 0
        self.require_word_zero("Start value is 0", q.value());
        // 1.3. Start initial value is 0
        self.require_word_zero("Start initial_value is 0", q.initial_value());
        // 1.4. state_root is unchanged for every non-first row
        self.condition(q.lexicographic_ordering_selector.clone(), |cb| {
            cb.require_word_equal(
                "state_root is unchanged for Start",
                q.state_root(),
                q.state_root_prev(),
            )
        });
        self.require_word_zero("value_prev column is 0 for Start", q.value_prev_column());
    }

    fn build_memory_constraints(&mut self, q: &Queries<F>) {
        // 2.0. Unused keys are 0
        self.require_zero("field_tag is 0 for Memory", q.field_tag());
        self.require_word_zero(
            "storage_key is 0 for Memory",
            q.rw_table.storage_key.clone(),
        );
        // 2.1. First access for a set of all keys are 0 if READ
        self.condition(q.first_access() * q.is_read(), |cb| {
            cb.require_word_zero(
                "first access for a set of all keys are 0 if READ",
                q.value(),
            );
        });
        // could do this more efficiently by just asserting address = limb0 + 2^16 *
        // limb1?
        // 2.2. mem_addr in range
        for limb in &q.address.limbs[2..] {
            self.require_zero("memory address fits into 2 limbs", limb.clone());
        }
        // 2.3. value is a byte
        self.add_lookup(
            "memory value is a byte (lo is u8)",
            vec![(q.rw_table.value.lo(), q.lookups.u8.clone())],
        );
        self.require_zero("memory value is a byte (hi is 0)", q.rw_table.value.hi());
        // 2.4. Start initial value is 0
        self.require_word_zero("initial Memory value is 0", q.initial_value());
        // 2.5. state root does not change
        self.require_word_equal(
            "state_root is unchanged for Memory",
            q.state_root(),
            q.state_root_prev(),
        );
        self.require_word_equal(
            "value_prev column equals initial_value for Memory",
            q.value_prev_column(),
            q.initial_value(),
        );
    }

    fn build_stack_constraints(&mut self, q: &Queries<F>) {
        // 3.0. Unused keys are 0
        self.require_zero("field_tag is 0 for Stack", q.field_tag());
        self.require_word_zero("storage_key is 0 for Stack", q.rw_table.storage_key.clone());
        // 3.1. First access for a set of all keys
        self.require_zero(
            "first access to new stack address is a write",
            q.first_access() * (1.expr() - q.is_write()),
        );
        // 3.2. stack_ptr in range
        self.add_lookup(
            "stack address fits into 10 bits",
            vec![(q.rw_table.address.clone(), q.lookups.u10.clone())],
        );
        // 3.3. stack_ptr only increases by 0 or 1
        self.condition(q.is_tag_and_id_unchanged.clone(), |cb| {
            cb.require_boolean(
                "if previous row is also Stack with unchanged call id, address change is 0 or 1",
                q.address_change(),
            )
        });
        // 3.4. Stack initial value is 0
        self.require_word_zero("initial Stack value is 0", q.initial_value.clone());
        // 3.5 state root does not change
        self.require_word_equal(
            "state_root is unchanged for Stack",
            q.state_root(),
            q.state_root_prev(),
        );
        self.require_word_equal(
            "value_prev column equals initial_value for Stack",
            q.value_prev_column(),
            q.initial_value(),
        );
    }

    fn build_account_storage_constraints(&mut self, q: &Queries<F>) {
        // TODO: cold VS warm
        // ref. spec 4.0. Unused keys are 0
        self.require_zero("field_tag is 0 for AccountStorage", q.field_tag());

        // value = 0 means the leaf doesn't exist. 0->0 transition requires a
        // non-existing proof.
        let is_non_exist = q.is_non_exist();
        self.require_equal(
            "mpt_proof_type is field_tag or NonExistingStorageProof",
            q.mpt_proof_type(),
            is_non_exist.expr() * MPTProofType::StorageDoesNotExist.expr()
                + (1.expr() - is_non_exist) * MPTProofType::StorageChanged.expr(),
        );

        // ref. spec 4.1. MPT lookup for last access to (address, storage_key)
        self.condition(q.last_access(), |cb| {
            cb.add_lookup(
                "mpt_update exists in mpt circuit for AccountStorage last access",
                LookupBuilder::new()
                    .add(&q.rw_table.address, &q.mpt_update_table.address)
                    .add_word(&q.rw_table.storage_key, &q.mpt_update_table.storage_key)
                    .add(&q.mpt_proof_type(), &q.mpt_update_table.proof_type)
                    .add_word(&q.state_root(), &q.mpt_update_table.new_root)
                    .add_word(&q.state_root_prev(), &q.mpt_update_table.old_root)
                    .add_word(&q.value(), &q.mpt_update_table.new_value)
                    .add_word(&q.initial_value(), &q.mpt_update_table.old_value)
                    .build(),
            );
        });

        self.condition(q.not_first_access.clone(), |cb| {
            cb.require_word_equal(
                "value column at Rotation::prev() equals value_prev at Rotation::cur()",
                q.rw_table.value_prev.clone(),
                q.value_prev_column(),
            );
        });
    }

    fn build_tx_access_list_account_constraints(&mut self, q: &Queries<F>) {
        self.require_zero("field_tag is 0 for TxAccessListAccount", q.field_tag());
        self.require_word_zero(
            "storage_key is 0 for TxAccessListAccount",
            q.rw_table.storage_key.clone(),
        );
        self.require_word_boolean("TxAccessListAccount value is boolean", q.value());
        self.require_word_zero(
            "initial TxAccessListAccount value is false",
            q.initial_value(),
        );

        self.require_word_equal(
            "state_root is unchanged for TxAccessListAccount",
            q.state_root(),
            q.state_root_prev(),
        );

        self.condition(q.not_first_access.clone(), |cb| {
            cb.require_word_equal(
                "value column at Rotation::prev() equals value_prev at Rotation::cur()",
                q.rw_table.value_prev.clone(),
                q.value_prev_column(),
            );
        });
    }

    fn build_tx_access_list_account_storage_constraints(&mut self, q: &Queries<F>) {
        self.require_zero(
            "field_tag is 0 for TxAccessListAccountStorage",
            q.field_tag(),
        );
        self.require_word_boolean("TxAccessListAccountStorage value is boolean", q.value());
        self.require_word_zero(
            "initial TxAccessListAccountStorage value is false",
            q.initial_value(),
        );

        self.require_word_equal(
            "state_root is unchanged for TxAccessListAccountStorage",
            q.state_root(),
            q.state_root_prev(),
        );

        self.condition(q.not_first_access.clone(), |cb| {
            cb.require_word_equal(
                "value column at Rotation::prev() equals value_prev at Rotation::cur()",
                q.rw_table.value_prev.clone(),
                q.value_prev_column(),
            );
        });
    }

    fn build_tx_refund_constraints(&mut self, q: &Queries<F>) {
        // 7.0. `address`, `field_tag` and `storage_key` are 0
        self.require_zero("address is 0 for TxRefund", q.rw_table.address.clone());
        self.require_zero("field_tag is 0 for TxRefund", q.field_tag());
        self.require_word_zero(
            "storage_key is 0 for TxRefund",
            q.rw_table.storage_key.clone(),
        );
        // 7.1. `state root` is not changed
        self.require_word_equal(
            "state_root is unchanged for TxRefund",
            q.state_root(),
            q.state_root_prev(),
        );

        self.condition(q.not_first_access.clone(), |cb| {
            cb.require_word_equal(
                "value column at Rotation::prev() equals value_prev at Rotation::cur()",
                q.rw_table.value_prev.clone(),
                q.value_prev_column(),
            );
        });
        // 7.2. `initial value` is 0
        self.require_word_zero("initial TxRefund value is 0", q.initial_value());
    }

    fn build_account_constraints(&mut self, q: &Queries<F>) {
        // ref. spec 6.0. Unused keys are 0
        self.require_zero("id is 0 for Account", q.id());
        self.require_word_zero(
            "storage_key is 0 for Account",
            q.rw_table.storage_key.clone(),
        );
        self.require_in_set(
            "field_tag in AccountFieldTag range",
            q.field_tag(),
            set::<F, AccountFieldTag>(),
        );

        // We use code_hash = 0 as non-existing account state.  code_hash: 0->0
        // transition requires a non-existing proof.
        // is_non_exist degree = 4
        //   q.is_non_exist() degree = 1
        //   generate_lagrange_base_polynomial() degree = 3
        let is_non_exist = q.is_non_exist()
            * generate_lagrange_base_polynomial(
                q.field_tag(),
                AccountFieldTag::CodeHash as usize,
                [
                    AccountFieldTag::Nonce,
                    AccountFieldTag::Balance,
                    AccountFieldTag::CodeHash,
                ]
                .iter()
                .map(|t| *t as usize),
            );
        self.require_equal(
            "mpt_proof_type is field_tag or AccountDoesNotExist",
            q.mpt_proof_type(),
            // degree = max(4, 4 + 1) = 5
            is_non_exist.expr() * MPTProofType::AccountDoesNotExist.expr()
                + (1.expr() - is_non_exist) * q.field_tag(),
        );

        // last_access degree = 1
        self.condition(q.last_access(), |cb| {
            cb.add_lookup(
                "mpt_update exists in mpt circuit for Account last access",
                LookupBuilder::new()
                    .add(&q.rw_table.address, &q.mpt_update_table.address)
                    .add_word(&q.rw_table.storage_key, &q.mpt_update_table.storage_key)
                    .add(&q.mpt_proof_type(), &q.mpt_update_table.proof_type)
                    .add_word(&q.state_root(), &q.mpt_update_table.new_root)
                    .add_word(&q.state_root_prev(), &q.mpt_update_table.old_root)
                    .add_word(&q.value(), &q.mpt_update_table.new_value)
                    .add_word(&q.initial_value(), &q.mpt_update_table.old_value)
                    .build(),
            );
        });

        self.condition(q.not_first_access.clone(), |cb| {
            cb.require_word_equal(
                "value column at Rotation::prev() equals value_prev at Rotation::cur()",
                q.rw_table.value_prev.clone(),
                q.value_prev_column(),
            );
        });
    }

    fn build_call_context_constraints(&mut self, q: &Queries<F>) {
        self.require_zero("address is 0 for CallContext", q.rw_table.address.clone());
        self.require_word_zero(
            "storage_key is 0 for CallContext",
            q.rw_table.storage_key.clone(),
        );
        self.add_lookup(
            "field_tag in CallContextFieldTag range",
            vec![(q.field_tag(), q.lookups.call_context_field_tag.clone())],
        );
        self.require_word_zero("initial CallContext value is 0", q.initial_value());
        self.require_word_equal(
            "state_root is unchanged for CallContext",
            q.state_root(),
            q.state_root_prev(),
        );
        self.require_word_zero(
            "value_prev column is 0 for CallContext",
            q.value_prev_column(),
        );
    }

    fn build_tx_log_constraints(&mut self, q: &Queries<F>) {
        self.require_equal(
            "is_write is always true for TxLog",
            q.rw_table.is_write.clone(),
            1.expr(),
        );
        self.require_word_zero("initial TxLog value is 0", q.initial_value());

        self.require_word_equal(
            "state_root is unchanged for TxLog",
            q.state_root(),
            q.state_root_prev(),
        );
        self.require_word_equal(
            "value_prev column equals initial_value for TxLog",
            q.value_prev_column(),
            q.initial_value(),
        );
    }

    fn require_zero(&mut self, name: &'static str, e: Expression<F>) {
        self.constraints.push((name, self.condition.clone() * e));
    }

    fn require_word_zero(&mut self, name: &'static str, e: word::Word<Expression<F>>) {
        let (lo, hi) = e.into_lo_hi();
        self.constraints.push((name, self.condition.clone() * hi));
        self.constraints.push((name, self.condition.clone() * lo));
    }

    fn require_equal(&mut self, name: &'static str, left: Expression<F>, right: Expression<F>) {
        self.require_zero(name, left - right)
    }

    fn require_word_equal(
        &mut self,
        name: &'static str,
        left: word::Word<Expression<F>>,
        right: word::Word<Expression<F>>,
    ) {
        let (left_lo, left_hi) = left.into_lo_hi();
        let (right_lo, right_hi) = right.into_lo_hi();
        self.require_zero(name, left_hi - right_hi);
        self.require_zero(name, left_lo - right_lo);
    }

    fn require_boolean(&mut self, name: &'static str, e: Expression<F>) {
        self.require_zero(name, e.clone() * (1.expr() - e))
    }

    fn require_word_boolean(&mut self, name: &'static str, e: word::Word<Expression<F>>) {
        let (lo, hi) = e.into_lo_hi();
        self.require_zero(name, hi);
        self.require_zero(name, lo.clone() * (1.expr() - lo));
    }

    fn require_in_set(&mut self, name: &'static str, item: Expression<F>, set: Vec<Expression<F>>) {
        self.require_zero(
            name,
            set.iter().fold(1.expr(), |acc, element| {
                acc * (item.clone() - element.clone())
            }),
        );
    }

    fn add_lookup(&mut self, name: &'static str, lookup: Vec<(Expression<F>, Expression<F>)>) {
        let mut lookup = lookup;
        for (expression, _) in lookup.iter_mut() {
            *expression = expression.clone() * self.condition.clone();
        }
        self.lookups.push((name, lookup));
    }

    fn condition(&mut self, condition: Expression<F>, build: impl FnOnce(&mut Self)) {
        let original_condition = self.condition.clone();
        self.condition = self.condition.clone() * condition;
        build(self);
        self.condition = original_condition;
    }
}

impl<F: Field> Queries<F> {
    fn is_write(&self) -> Expression<F> {
        self.rw_table.is_write.clone()
    }

    fn is_read(&self) -> Expression<F> {
        not::expr(self.is_write())
    }

    fn id(&self) -> Expression<F> {
        self.rw_table.id.clone()
    }

    fn field_tag(&self) -> Expression<F> {
        self.rw_table.field_tag.clone()
    }

    fn value(&self) -> word::Word<Expression<F>> {
        self.rw_table.value.clone()
    }

    fn initial_value(&self) -> word::Word<Expression<F>> {
        self.initial_value.clone()
    }

    fn initial_value_prev(&self) -> word::Word<Expression<F>> {
        self.initial_value_prev.clone()
    }

    fn is_non_exist(&self) -> Expression<F> {
        self.is_non_exist.clone()
    }

    fn mpt_proof_type(&self) -> Expression<F> {
        self.mpt_proof_type.clone()
    }

    fn tag_matches(&self, tag: Target) -> Expression<F> {
        BinaryNumberConfig::<Target, 4>::value_equals_expr(tag, self.tag_bits.clone())
    }

    fn first_access(&self) -> Expression<F> {
        not::expr(self.not_first_access.clone())
    }

    fn address_change(&self) -> Expression<F> {
        self.rw_table.address.clone() - self.rw_table.prev_address.clone()
    }

    fn rw_counter_change(&self) -> Expression<F> {
        self.rw_table.rw_counter.clone() - self.rw_table.prev_rw_counter.clone()
    }

    fn last_access(&self) -> Expression<F> {
        self.last_access.clone()
    }

    fn state_root(&self) -> word::Word<Expression<F>> {
        self.state_root.clone()
    }

    fn state_root_prev(&self) -> word::Word<Expression<F>> {
        self.state_root_prev.clone()
    }

    fn value_prev_column(&self) -> word::Word<Expression<F>> {
        self.rw_table.value_prev_column.clone()
    }
}

fn set<F: Field, T: IntoEnumIterator + Expr<F>>() -> Vec<Expression<F>> {
    T::iter().map(|x| x.expr()).collect() // you don't need this collect if you
                                          // can figure out the return type
                                          // without it.
}<|MERGE_RESOLUTION|>--- conflicted
+++ resolved
@@ -9,6 +9,10 @@
 use bus_mapping::operation::Target;
 use eth_types::Field;
 use gadgets::binary_number::BinaryNumberConfig;
+use halo2_proofs::{
+    plonk::{Column, ConstraintSystem, Expression, Fixed},
+    poly::Rotation,
+};
 use halo2_proofs::{
     plonk::{Column, ConstraintSystem, Expression, Fixed},
     poly::Rotation,
@@ -216,10 +220,6 @@
     }
 
     fn build_padding_constraints(&mut self, q: &Queries<F>) {
-<<<<<<< HEAD
-        // padding shared same constraints as start
-        self.build_start_constraints(q)
-=======
         // 1.0. Unused keys are 0
         self.require_zero("field_tag is 0 for Start", q.field_tag());
         self.require_zero("address is 0 for Start", q.rw_table.address.clone());
@@ -247,7 +247,6 @@
             )
         });
         self.require_word_zero("value_prev column is 0 for Start", q.value_prev_column());
->>>>>>> 4c7b8d0f
     }
 
     fn build_start_constraints(&mut self, q: &Queries<F>) {
