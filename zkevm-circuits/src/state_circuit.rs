//! The state circuit implementation.
mod constraint_builder;
mod lexicographic_ordering;
mod lookups;
mod multiple_precision_integer;
mod param;

#[cfg(any(feature = "test", test, feature = "test-circuits"))]
mod dev;
#[cfg(any(feature = "test", test))]
mod test;
use bus_mapping::operation::Target;
#[cfg(any(feature = "test", test, feature = "test-circuits"))]
pub use dev::StateCircuit as TestStateCircuit;

use self::{
    constraint_builder::{MptUpdateTableQueries, RwTableQueries},
    lexicographic_ordering::LimbIndex,
};
use crate::{
    table::{AccountFieldTag, LookupTable, MPTProofType, MptTable, RwTable, UXTable},
    util::{word, Challenges, Expr, SubCircuit, SubCircuitConfig},
    witness::{self, MptUpdates, Rw, RwMap},
};
use constraint_builder::{ConstraintBuilder, Queries};
use eth_types::{Address, Field, Word};
use gadgets::{
    batched_is_zero::{BatchedIsZeroChip, BatchedIsZeroConfig},
    binary_number::{BinaryNumberChip, BinaryNumberConfig},
};
use halo2_proofs::{
    circuit::{Layouter, Region, Value},
    plonk::{
        Advice, Column, ConstraintSystem, Error, Expression, FirstPhase, Fixed, SecondPhase,
        VirtualCells,
    },
    poly::Rotation,
};
use lexicographic_ordering::Config as LexicographicOrderingConfig;
use lookups::{Chip as LookupsChip, Config as LookupsConfig, Queries as LookupsQueries};
use multiple_precision_integer::{Chip as MpiChip, Config as MpiConfig, Queries as MpiQueries};
use param::*;
use std::marker::PhantomData;

#[cfg(any(feature = "test", test, feature = "test-circuits"))]
use std::collections::HashMap;

/// Config for StateCircuit
#[derive(Clone)]
pub struct StateCircuitConfig<F> {
    // Figure out why you get errors when this is Selector.
    selector: Column<Fixed>,
    // https://github.com/privacy-scaling-explorations/zkevm-circuits/issues/407
    rw_table: RwTable,
    sort_keys: SortKeysConfig,
    // Assigned value at the start of the block. For Rw::Account and
    // Rw::AccountStorage rows this is the committed value in the MPT, for
    // others, it is 0.
    initial_value: word::Word<Column<Advice>>,
    // For Rw::AccountStorage, identify non-existing if both committed value and
    // new value are zero. Will do lookup for MPTProofType::StorageDoesNotExist if
    // non-existing, otherwise do lookup for MPTProofType::StorageChanged.
    is_non_exist: BatchedIsZeroConfig,
    // Intermediary witness used to reduce mpt lookup expression degree
    mpt_proof_type: Column<Advice>,
    state_root: word::Word<Column<Advice>>,
    lexicographic_ordering: LexicographicOrderingConfig,
    not_first_access: Column<Advice>,
    lookups: LookupsConfig,
    // External tables
    mpt_table: MptTable,
    // External U8Table
    u8_table: UXTable<8>,
    // External U10Table
    u10_table: UXTable<10>,
    // External U16Table
    u16_table: UXTable<16>,
    _marker: PhantomData<F>,
}

/// Circuit configuration arguments
pub struct StateCircuitConfigArgs<F: Field> {
    /// RwTable
    pub rw_table: RwTable,
    /// MptTable
    pub mpt_table: MptTable,
    /// U8Table
    pub u8_table: UXTable<8>,
    /// U10Table
    pub u10_table: UXTable<10>,
    /// U16Table
    pub u16_table: UXTable<16>,
    /// Challenges
    pub challenges: Challenges<Expression<F>>,
}

impl<F: Field> SubCircuitConfig<F> for StateCircuitConfig<F> {
    type ConfigArgs = StateCircuitConfigArgs<F>;

    /// Return a new StateCircuitConfig
    fn new(
        meta: &mut ConstraintSystem<F>,
        Self::ConfigArgs {
            rw_table,
            mpt_table,
            u8_table,
            u10_table,
            u16_table,
            challenges,
        }: Self::ConfigArgs,
    ) -> Self {
        let selector = meta.fixed_column();
        let lookups = LookupsChip::configure(meta, u8_table, u10_table, u16_table);

        let rw_counter = MpiChip::configure(meta, selector, [rw_table.rw_counter], lookups);
        let tag = BinaryNumberChip::configure(meta, selector, Some(rw_table.tag));
        let id = MpiChip::configure(meta, selector, [rw_table.id], lookups);

        let address = MpiChip::configure(meta, selector, [rw_table.address], lookups);

        let storage_key = MpiChip::configure(
            meta,
            selector,
            [rw_table.storage_key.lo(), rw_table.storage_key.hi()],
            lookups,
        );
        let initial_value = word::Word::new([meta.advice_column(), meta.advice_column()]);

        let is_non_exist = BatchedIsZeroChip::configure(
            meta,
            (FirstPhase, FirstPhase),
            |meta| meta.query_fixed(selector, Rotation::cur()),
            |meta| {
                [
                    meta.query_advice(initial_value.lo(), Rotation::cur()),
                    meta.query_advice(initial_value.hi(), Rotation::cur()),
                    meta.query_advice(rw_table.value.lo(), Rotation::cur()),
                    meta.query_advice(rw_table.value.hi(), Rotation::cur()),
                ]
            },
        );
        let mpt_proof_type = meta.advice_column_in(SecondPhase);
        let state_root = word::Word::new([meta.advice_column(), meta.advice_column()]);

        let sort_keys = SortKeysConfig {
            tag,
            id,
            field_tag: rw_table.field_tag,
            address,
            storage_key,
            rw_counter,
        };

        let power_of_randomness: [Expression<F>; 31] = challenges.keccak_powers_of_randomness();
        let lexicographic_ordering =
            LexicographicOrderingConfig::configure(meta, sort_keys, lookups, power_of_randomness);

        // annotate columns
        rw_table.annotate_columns(meta);
        mpt_table.annotate_columns(meta);
        u8_table.annotate_columns(meta);
        u10_table.annotate_columns(meta);
        u16_table.annotate_columns(meta);

        let config = Self {
            selector,
            sort_keys,
            initial_value,
            is_non_exist,
            mpt_proof_type,
            state_root,
            lexicographic_ordering,
            not_first_access: meta.advice_column(),
            lookups,
            rw_table,
            mpt_table,
            u8_table,
            u10_table,
            u16_table,
            _marker: PhantomData::default(),
        };

        let mut constraint_builder = ConstraintBuilder::new();
        meta.create_gate("state circuit constraints", |meta| {
            let queries = queries(meta, &config);
            constraint_builder.build(&queries);
            constraint_builder.gate(queries.selector)
        });
        for (name, lookup) in constraint_builder.lookups() {
            meta.lookup_any(name, |_| lookup);
        }

        config
    }
}

impl<F: Field> StateCircuitConfig<F> {
    /// load fixed tables
    pub(crate) fn load_aux_tables(&self, layouter: &mut impl Layouter<F>) -> Result<(), Error> {
        LookupsChip::construct(self.lookups).load(layouter)
    }

    /// Make the assignments to the StateCircuit
    pub fn assign(
        &self,
        layouter: &mut impl Layouter<F>,
        rows: &[Rw],
        n_rows: usize, // 0 means dynamically calculated from `rows`.
    ) -> Result<(), Error> {
        let updates = MptUpdates::mock_from(rows);
        layouter.assign_region(
            || "state circuit",
            |mut region| self.assign_with_region(&mut region, rows, &updates, n_rows),
        )
    }

    fn assign_with_region(
        &self,
        region: &mut Region<'_, F>,
        rows: &[Rw],
        updates: &MptUpdates,
        n_rows: usize, // 0 means dynamically calculated from `rows`.
    ) -> Result<(), Error> {
        let tag_chip = BinaryNumberChip::construct(self.sort_keys.tag);

        let (rows, padding_length) = RwMap::table_assignments_prepad(rows, n_rows);
        let rows_len = rows.len();

        let mut state_root = updates.old_root();

        // annotate columns
        self.annotate_circuit_in_region(region);

        for (offset, row) in rows.iter().enumerate() {
            if offset >= padding_length {
                log::trace!("state circuit assign offset:{} row:{:#?}", offset, row);
            }

            region.assign_fixed(
                || "selector",
                self.selector,
                offset,
                || Value::known(F::ONE),
            )?;

            tag_chip.assign(region, offset, &row.tag())?;

            self.sort_keys
                .rw_counter
                .assign(region, offset, row.rw_counter() as u32)?;

            if let Some(id) = row.id() {
                self.sort_keys.id.assign(region, offset, id as u32)?;
            }

            if let Some(address) = row.address() {
                self.sort_keys.address.assign(region, offset, address)?;
            }

            if let Some(storage_key) = row.storage_key() {
                self.sort_keys
                    .storage_key
                    .assign(region, offset, storage_key)?;
            }

            if offset > 0 {
                let prev_row = &rows[offset - 1];
                let index = self
                    .lexicographic_ordering
                    .assign(region, offset, row, prev_row)?;
                let is_first_access =
                    !matches!(index, LimbIndex::RwCounter0 | LimbIndex::RwCounter1);

                region.assign_advice(
                    || "not_first_access",
                    self.not_first_access,
                    offset,
                    || Value::known(if is_first_access { F::ZERO } else { F::ONE }),
                )?;

                if is_first_access {
                    // If previous row was a last access, we need to update the state root.
                    if let Some(update) = updates.get(prev_row) {
                        let (new_root, old_root) = update.root_assignments();
                        assert_eq!(state_root, old_root);
                        state_root = new_root;
                    }
                    if matches!(row.tag(), Target::CallContext) && !row.is_write() {
                        assert_eq!(row.value_assignment(), 0.into(), "{:?}", row);
                    }
                }
            }

            // The initial value can be determined from the mpt updates or is 0.
            let initial_value = word::Word::<F>::from(
                updates
                    .get(row)
                    .map(|u| u.value_assignments().1)
                    .unwrap_or_default(),
            );

            initial_value.into_value().assign_advice(
                region,
                || "initial_value",
                self.initial_value,
                offset,
            )?;

            // Identify non-existing if both committed value and new value are zero.
            let (committed_value, value) = {
                let (_, committed_value) = updates
                    .get(row)
                    .map(|u| u.value_assignments())
                    .unwrap_or_default();
                let value = row.value_assignment();
                (
                    word::Word::<F>::from(committed_value),
                    word::Word::<F>::from(value),
                )
            };

            BatchedIsZeroChip::construct(self.is_non_exist.clone()).assign(
                region,
                offset,
                Value::known([
                    committed_value.lo(),
                    committed_value.hi(),
                    value.lo(),
                    value.hi(),
                ]),
            )?;
<<<<<<< HEAD
            let mpt_proof_type = committed_value_value.map(|pair| {
                F::from(match row {
                    Rw::AccountStorage { .. } => {
                        if pair[0].is_zero_vartime() && pair[1].is_zero_vartime() {
                            MPTProofType::StorageDoesNotExist as u64
                        } else {
                            MPTProofType::StorageChanged as u64
                        }
                    }
                    Rw::Account { field_tag, .. } => {
                        if pair[0].is_zero_vartime()
                            && pair[1].is_zero_vartime()
                            && matches!(field_tag, AccountFieldTag::CodeHash)
                        {
                            MPTProofType::AccountDoesNotExist as u64
                        } else {
                            *field_tag as u64
                        }
=======

            let mpt_proof_type = match row {
                Rw::AccountStorage { .. } => {
                    if committed_value.is_zero_vartime() && value.is_zero_vartime() {
                        MPTProofType::NonExistingStorageProof as u64
                    } else {
                        MPTProofType::StorageMod as u64
                    }
                }
                Rw::Account { field_tag, .. } => {
                    if committed_value.is_zero_vartime()
                        && value.is_zero_vartime()
                        && matches!(field_tag, AccountFieldTag::CodeHash)
                    {
                        MPTProofType::NonExistingAccountProof as u64
                    } else {
                        *field_tag as u64
>>>>>>> 8030de34
                    }
                }
                _ => 0,
            };

            region.assign_advice(
                || "mpt_proof_type",
                self.mpt_proof_type,
                offset,
                || Value::known(F::from(mpt_proof_type)),
            )?;

            // TODO: Switch from Rw::Start -> Rw::Padding to simplify this logic.
            // State root assignment is at previous row (offset - 1) because the state root
            // changes on the last access row.
            if offset != 0 {
                word::Word::<F>::from(state_root)
                    .into_value()
                    .assign_advice(region, || "state root", self.state_root, offset - 1)?;
            }

            if offset == rows_len - 1 {
                // The last row is always a last access, so we need to handle the case where the
                // state root changes because of an mpt lookup on the last row.
                if let Some(update) = updates.get(row) {
                    state_root = {
                        let (new_root, old_root) = update.root_assignments();
                        assert_eq!(state_root, old_root);
                        new_root
                    };
                }
                word::Word::<F>::from(state_root)
                    .into_value()
                    .assign_advice(region, || "last row state_root", self.state_root, offset)?;
            }
        }

        Ok(())
    }

    fn annotate_circuit_in_region(&self, region: &mut Region<F>) {
        self.rw_table.annotate_columns_in_region(region);
        self.mpt_table.annotate_columns_in_region(region);
        self.is_non_exist
            .annotate_columns_in_region(region, "STATE");
        self.lexicographic_ordering
            .annotate_columns_in_region(region, "STATE");
        self.sort_keys.annotate_columns_in_region(region, "STATE");
        region.name_column(|| "STATE_selector", self.selector);
        region.name_column(|| "STATE_not_first_access", self.not_first_access);
        region.name_column(|| "STATE_initial_value lo", self.initial_value.lo());
        region.name_column(|| "STATE_initial_value hi", self.initial_value.hi());
        region.name_column(|| "STATE_mpt_proof_type", self.mpt_proof_type);
        region.name_column(|| "STATE_state_root lo", self.state_root.lo());
        region.name_column(|| "STATE_state_root hi", self.state_root.hi());
    }
}

/// Keys for sorting the rows of the state circuit
#[derive(Clone, Copy)]
pub struct SortKeysConfig {
    tag: BinaryNumberConfig<Target, 4>,
    id: MpiConfig<u32, N_LIMBS_ID>,
    address: MpiConfig<Address, N_LIMBS_ACCOUNT_ADDRESS>,
    field_tag: Column<Advice>,
    storage_key: MpiConfig<Word, N_LIMBS_WORD>,
    rw_counter: MpiConfig<u32, N_LIMBS_RW_COUNTER>,
}

impl SortKeysConfig {
    /// Annotates this config within a circuit region.
    pub fn annotate_columns_in_region<F: Field>(&self, region: &mut Region<F>, prefix: &str) {
        self.tag.annotate_columns_in_region(region, prefix);
        self.address.annotate_columns_in_region(region, prefix);
        self.id.annotate_columns_in_region(region, prefix);
        self.storage_key.annotate_columns_in_region(region, prefix);
        self.rw_counter.annotate_columns_in_region(region, prefix);
        region.name_column(|| format!("{}_field_tag", prefix), self.field_tag);
    }
}

type Lookup<F> = (&'static str, Expression<F>, Expression<F>);

/// State Circuit for proving RwTable is valid
#[derive(Default, Clone, Debug)]
pub struct StateCircuit<F> {
    /// Rw rows
    pub rows: Vec<Rw>,
    updates: MptUpdates,
    pub(crate) n_rows: usize,
    #[cfg(any(feature = "test", test, feature = "test-circuits"))]
    overrides: HashMap<(dev::AdviceColumn, isize), F>,
    _marker: PhantomData<F>,
}

impl<F: Field> StateCircuit<F> {
    /// make a new state circuit from an RwMap
    pub fn new(rw_map: RwMap, n_rows: usize) -> Self {
        let rows = rw_map.table_assignments();
        let updates = MptUpdates::mock_from(&rows);
        Self {
            rows,
            updates,
            n_rows,
            #[cfg(any(feature = "test", test, feature = "test-circuits"))]
            overrides: HashMap::new(),
            _marker: PhantomData::default(),
        }
    }
}

impl<F: Field> SubCircuit<F> for StateCircuit<F> {
    type Config = StateCircuitConfig<F>;

    fn new_from_block(block: &witness::Block<F>) -> Self {
        Self::new(block.rws.clone(), block.circuits_params.max_rws)
    }

    fn unusable_rows() -> usize {
        // No column queried at more than 3 distinct rotations, so returns 6 as
        // minimum unusable rows.
        6
    }

    /// Return the minimum number of rows required to prove the block
    fn min_num_rows_block(block: &witness::Block<F>) -> (usize, usize) {
        (
            block.rws.0.values().flatten().count() + 1,
            block.circuits_params.max_rws,
        )
    }

    /// Make the assignments to the StateCircuit
    fn synthesize_sub(
        &self,
        config: &Self::Config,
        _challenges: &Challenges<Value<F>>,
        layouter: &mut impl Layouter<F>,
    ) -> Result<(), Error> {
        config.load_aux_tables(layouter)?;

        // Assigning to same columns in different regions should be avoided.
        // Here we use one single region to assign `overrides` to both rw table and
        // other parts.
        layouter.assign_region(
            || "state circuit",
            |mut region| {
                config
                    .rw_table
                    .load_with_region(&mut region, &self.rows, self.n_rows)?;

                config.assign_with_region(&mut region, &self.rows, &self.updates, self.n_rows)?;
                #[cfg(any(feature = "test", test, feature = "test-circuits"))]
                {
                    let padding_length = RwMap::padding_len(self.rows.len(), self.n_rows);
                    for ((column, row_offset), &f) in &self.overrides {
                        let advice_column = column.value(config);
                        let offset =
                            usize::try_from(isize::try_from(padding_length).unwrap() + *row_offset)
                                .unwrap();
                        region.assign_advice(
                            || "override",
                            advice_column,
                            offset,
                            || Value::known(f),
                        )?;
                    }
                }

                Ok(())
            },
        )
    }

    /// powers of randomness for instance columns
    fn instance(&self) -> Vec<Vec<F>> {
        vec![]
    }
}

fn queries<F: Field>(meta: &mut VirtualCells<'_, F>, c: &StateCircuitConfig<F>) -> Queries<F> {
    let first_different_limb = c.lexicographic_ordering.first_different_limb;
    let final_bits_sum = meta.query_advice(first_different_limb.bits[3], Rotation::cur())
        + meta.query_advice(first_different_limb.bits[4], Rotation::cur());
    let mpt_update_table_expressions = c.mpt_table.table_exprs(meta);
    assert_eq!(mpt_update_table_expressions.len(), 12);

    let meta_query_word =
        |metap: &mut VirtualCells<'_, F>, word_column: word::Word<Column<Advice>>, at: Rotation| {
            word::Word::new([
                metap.query_advice(word_column.lo(), at),
                metap.query_advice(word_column.hi(), at),
            ])
        };

    Queries {
        selector: meta.query_fixed(c.selector, Rotation::cur()),
        // TODO: use LookupTable trait here.
        rw_table: RwTableQueries {
            rw_counter: meta.query_advice(c.rw_table.rw_counter, Rotation::cur()),
            prev_rw_counter: meta.query_advice(c.rw_table.rw_counter, Rotation::prev()),
            is_write: meta.query_advice(c.rw_table.is_write, Rotation::cur()),
            tag: meta.query_advice(c.rw_table.tag, Rotation::cur()),
            id: meta.query_advice(c.rw_table.id, Rotation::cur()),
            prev_id: meta.query_advice(c.rw_table.id, Rotation::prev()),
            address: meta.query_advice(c.rw_table.address, Rotation::cur()),
            prev_address: meta.query_advice(c.rw_table.address, Rotation::prev()),
            field_tag: meta.query_advice(c.rw_table.field_tag, Rotation::cur()),
            storage_key: meta_query_word(meta, c.rw_table.storage_key, Rotation::cur()),
            value: meta_query_word(meta, c.rw_table.value, Rotation::cur()),
            value_prev: meta_query_word(meta, c.rw_table.value, Rotation::prev()),
            value_prev_column: meta_query_word(meta, c.rw_table.value_prev, Rotation::cur()),
        },
        // TODO: clean this up
        mpt_update_table: MptUpdateTableQueries {
            address: mpt_update_table_expressions[0].clone(),
            storage_key: word::Word::new([
                mpt_update_table_expressions[1].clone(),
                mpt_update_table_expressions[2].clone(),
            ]),
            proof_type: mpt_update_table_expressions[3].clone(),
            new_root: word::Word::new([
                mpt_update_table_expressions[4].clone(),
                mpt_update_table_expressions[5].clone(),
            ]),
            old_root: word::Word::new([
                mpt_update_table_expressions[6].clone(),
                mpt_update_table_expressions[7].clone(),
            ]),
            new_value: word::Word::new([
                mpt_update_table_expressions[8].clone(),
                mpt_update_table_expressions[9].clone(),
            ]),
            old_value: word::Word::new([
                mpt_update_table_expressions[10].clone(),
                mpt_update_table_expressions[11].clone(),
            ]),
        },
        lexicographic_ordering_selector: meta
            .query_fixed(c.lexicographic_ordering.selector, Rotation::cur()),
        rw_counter: MpiQueries::new(meta, c.sort_keys.rw_counter),
        tag_bits: c
            .sort_keys
            .tag
            .bits
            .map(|bit| meta.query_advice(bit, Rotation::cur())),
        id: MpiQueries::new(meta, c.sort_keys.id),
        // this isn't binary! only 0 if most significant 3 bits are all 0 and at most 1 of the two
        // least significant bits is 1.
        // TODO: this can mask off just the top 3 bits if you want, since the 4th limb index is
        // Address9, which is always 0 for Rw::Stack rows.
        is_tag_and_id_unchanged: 4.expr()
            * (meta.query_advice(first_different_limb.bits[0], Rotation::cur())
                + meta.query_advice(first_different_limb.bits[1], Rotation::cur())
                + meta.query_advice(first_different_limb.bits[2], Rotation::cur()))
            + final_bits_sum.clone() * (1.expr() - final_bits_sum),
        address: MpiQueries::new(meta, c.sort_keys.address),
        storage_key: MpiQueries::new(meta, c.sort_keys.storage_key),
        initial_value: meta_query_word(meta, c.initial_value, Rotation::cur()),
        initial_value_prev: meta_query_word(meta, c.initial_value, Rotation::prev()),
        is_non_exist: meta.query_advice(c.is_non_exist.is_zero, Rotation::cur()),
        mpt_proof_type: meta.query_advice(c.mpt_proof_type, Rotation::cur()),
        lookups: LookupsQueries::new(meta, c.lookups),
        first_different_limb: [0, 1, 2, 3]
            .map(|idx| meta.query_advice(first_different_limb.bits[idx], Rotation::cur())),
        not_first_access: meta.query_advice(c.not_first_access, Rotation::cur()),
        last_access: 1.expr() - meta.query_advice(c.not_first_access, Rotation::next()),
        state_root: meta_query_word(meta, c.state_root, Rotation::cur()),
        state_root_prev: meta_query_word(meta, c.state_root, Rotation::prev()),
    }
}<|MERGE_RESOLUTION|>--- conflicted
+++ resolved
@@ -329,33 +329,13 @@
                     value.hi(),
                 ]),
             )?;
-<<<<<<< HEAD
-            let mpt_proof_type = committed_value_value.map(|pair| {
-                F::from(match row {
-                    Rw::AccountStorage { .. } => {
-                        if pair[0].is_zero_vartime() && pair[1].is_zero_vartime() {
-                            MPTProofType::StorageDoesNotExist as u64
-                        } else {
-                            MPTProofType::StorageChanged as u64
-                        }
-                    }
-                    Rw::Account { field_tag, .. } => {
-                        if pair[0].is_zero_vartime()
-                            && pair[1].is_zero_vartime()
-                            && matches!(field_tag, AccountFieldTag::CodeHash)
-                        {
-                            MPTProofType::AccountDoesNotExist as u64
-                        } else {
-                            *field_tag as u64
-                        }
-=======
 
             let mpt_proof_type = match row {
                 Rw::AccountStorage { .. } => {
                     if committed_value.is_zero_vartime() && value.is_zero_vartime() {
-                        MPTProofType::NonExistingStorageProof as u64
+                        MPTProofType::StorageDoesNotExist as u64
                     } else {
-                        MPTProofType::StorageMod as u64
+                        MPTProofType::StorageChanged as u64
                     }
                 }
                 Rw::Account { field_tag, .. } => {
@@ -363,10 +343,9 @@
                         && value.is_zero_vartime()
                         && matches!(field_tag, AccountFieldTag::CodeHash)
                     {
-                        MPTProofType::NonExistingAccountProof as u64
+                        MPTProofType::AccountDoesNotExist as u64
                     } else {
                         *field_tag as u64
->>>>>>> 8030de34
                     }
                 }
                 _ => 0,
