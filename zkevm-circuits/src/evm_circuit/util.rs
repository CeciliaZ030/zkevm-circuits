--- conflicted
+++ resolved
@@ -9,12 +9,8 @@
     util::{query_expression, Challenges, Expr},
     witness::{Block, ExecStep, Rw, RwMap},
 };
-<<<<<<< HEAD
-use eth_types::{Field, U256};
-=======
 use bus_mapping::state_db::CodeDB;
-use eth_types::{Address, ToLittleEndian, ToWord, U256};
->>>>>>> 2cd311ef
+use eth_types::{Address, ToLittleEndian, ToWord, Field, U256};
 use halo2_proofs::{
     arithmetic::FieldExt,
     circuit::{AssignedCell, Region, Value},
@@ -45,18 +41,13 @@
     cell_column_index: usize,
 }
 
-<<<<<<< HEAD
 impl<F: Field> Cell<F> {
-    pub(crate) fn new(meta: &mut VirtualCells<F>, column: Column<Advice>, rotation: usize) -> Self {
-=======
-impl<F: FieldExt> Cell<F> {
     pub(crate) fn new(
         meta: &mut VirtualCells<F>,
         column: Column<Advice>,
         rotation: usize,
         cell_column_index: usize,
     ) -> Self {
->>>>>>> 2cd311ef
         Self {
             expression: meta.query_advice(column, Rotation(rotation as i32)),
             column,
@@ -96,12 +87,8 @@
         self.expression.clone()
     }
 }
-<<<<<<< HEAD
 
 pub struct CachedRegion<'r, 'b, F: Field> {
-=======
-pub struct CachedRegion<'r, 'b, F: FieldExt> {
->>>>>>> 2cd311ef
     region: &'r mut Region<'b, F>,
     advice: Vec<Vec<F>>,
     challenges: &'r Challenges<Value<F>>,
@@ -238,9 +225,6 @@
     expr_id: String,
 }
 
-<<<<<<< HEAD
-impl<F: Field> StoredExpression<F> {
-=======
 impl<F> Hash for StoredExpression<F> {
     fn hash<H: Hasher>(&self, state: &mut H) {
         self.expr_id.hash(state);
@@ -248,8 +232,7 @@
     }
 }
 
-impl<F: FieldExt> StoredExpression<F> {
->>>>>>> 2cd311ef
+impl<F: Field> StoredExpression<F> {
     pub fn assign(
         &self,
         region: &mut CachedRegion<'_, '_, F>,
@@ -562,33 +545,17 @@
 
     use crate::util::Expr;
     use eth_types::Field;
-    use halo2_proofs::{arithmetic::FieldExt, plonk::Expression};
-
-<<<<<<< HEAD
-    pub(crate) fn expr<F: Field, E: Expr<F>>(
-        expressions: &[E],
-        power_of_randomness: &[E],
-    ) -> Expression<F> {
-        debug_assert!(expressions.len() <= power_of_randomness.len() + 1);
-
-        if expressions.is_empty() {
-            return 0.expr();
-        }
-
-        let mut rlc = expressions[0].expr();
-        for (expression, randomness) in expressions[1..].iter().zip(power_of_randomness.iter()) {
-            rlc = rlc + expression.expr() * randomness.expr();
-=======
-    pub(crate) fn expr<F: FieldExt, E: Expr<F>>(expressions: &[E], randomness: E) -> Expression<F> {
+    use halo2_proofs::plonk::Expression;
+
+    pub(crate) fn expr<F: Field, E: Expr<F>>(expressions: &[E], randomness: E) -> Expression<F> {
         if !expressions.is_empty() {
             generic(expressions.iter().map(|e| e.expr()), randomness.expr())
         } else {
             0.expr()
->>>>>>> 2cd311ef
-        }
-    }
-
-    pub(crate) fn value<'a, F: FieldExt, I>(values: I, randomness: F) -> F
+        }
+    }
+
+    pub(crate) fn value<'a, F: Field, I>(values: I, randomness: F) -> F
     where
         I: IntoIterator<Item = &'a u8>,
         <I as IntoIterator>::IntoIter: DoubleEndedIterator,
