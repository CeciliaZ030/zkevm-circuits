--- conflicted
+++ resolved
@@ -85,10 +85,6 @@
         self.expression.clone()
     }
 }
-<<<<<<< HEAD
-
-=======
->>>>>>> f4f33a16
 pub struct CachedRegion<'r, 'b, F: Field> {
     region: &'r mut Region<'b, F>,
     advice: Vec<Vec<F>>,
@@ -195,7 +191,7 @@
     pub fn word_rlc(&self, n: U256) -> Value<F> {
         self.challenges
             .evm_word()
-            .map(|r: F| rlc::value(&n.to_le_bytes(), r))
+            .map(|r| rlc::value(&n.to_le_bytes(), r))
     }
 
     pub fn keccak_rlc(&self, le_bytes: &[u8]) -> Value<F> {
@@ -521,11 +517,7 @@
 pub(crate) mod from_bytes {
     use crate::{evm_circuit::param::MAX_N_BYTES_INTEGER, util::Expr};
     use eth_types::Field;
-<<<<<<< HEAD
-    use halo2_proofs::{arithmetic::FieldExt, plonk::Expression};
-=======
     use halo2_proofs::plonk::Expression;
->>>>>>> f4f33a16
 
     pub(crate) fn expr<F: Field, E: Expr<F>>(bytes: &[E]) -> Expression<F> {
         debug_assert!(
