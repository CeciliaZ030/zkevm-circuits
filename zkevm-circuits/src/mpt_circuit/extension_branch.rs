use eth_types::Field;
use gadgets::util::Scalar;
use halo2_proofs::plonk::{Error, Expression, VirtualCells};

use super::{
    branch::BranchGadget,
    extension::ExtensionGadget,
    helpers::{MPTConstraintBuilder, ParentDataWitness},
    rlp_gadgets::RLPItemWitness,
    witness_row::Node,
    MPTContext,
};
use crate::{
    circuit,
    circuit_tools::{cached_region::CachedRegion, cell_manager::Cell},
    mpt_circuit::{
        helpers::{key_memory, parent_memory, Indexable, KeyData, ParentData},
        witness_row::ExtensionBranchRowType,
        MPTConfig, MptMemory,
    },
    util::word::Word,
};

#[derive(Clone, Debug, Default)]
pub(crate) struct ExtensionBranchConfig<F> {
    key_data: KeyData<F>,
    parent_data: [ParentData<F>; 2],
    is_placeholder: [Cell<F>; 2],
    is_extension: Cell<F>,
    extension: ExtensionGadget<F>,
    branch: BranchGadget<F>,
}

impl<F: Field> ExtensionBranchConfig<F> {
    pub fn configure(
        meta: &mut VirtualCells<'_, F>,
        cb: &mut MPTConstraintBuilder<F>,
        ctx: &mut MPTContext<F>,
    ) -> Self {
        cb.base
            .cell_manager
            .as_mut()
            .unwrap()
            .reset(ExtensionBranchRowType::Count as usize);
        let mut config = ExtensionBranchConfig::default();

        circuit!([meta, cb], {
            // General inputs
            config.is_extension = cb.query_bool();
            // If we're in a placeholder, both the extension and the branch parts are
            // placeholders
            for is_s in [true, false] {
                config.is_placeholder[is_s.idx()] = cb.query_bool();
            }
            // Don't allow both branches to be placeholders
            require!(config.is_placeholder[true.idx()].expr() + config.is_placeholder[false.idx()].expr() => bool);

            // Load the last key values
            config.key_data = KeyData::load(cb, &mut ctx.memory[key_memory(true)], 0.expr());
            // Load the parent values
            for is_s in [true, false] {
                config.parent_data[is_s.idx()] = ParentData::load(
                    cb,
                    &mut ctx.memory[parent_memory(is_s)],
                    0.expr(),
                );
                // A branch cannot follow a placeholder branch
                require!(config.parent_data[is_s.idx()].is_placeholder => false);
            }

            // Extension
            let (
                num_nibbles,
                is_key_odd,
                key_rlc_post_ext,
                key_mult_post_ext,
                is_root_s,
                is_root_c,
                parent_word_s_lo,
                parent_word_s_hi,
                parent_word_c_lo,
                parent_word_c_hi,
                parent_rlc_s,
                parent_rlc_c,
            ) = ifx! {config.is_extension => {
                config.extension = ExtensionGadget::configure(
                    meta,
                    cb,
                    ctx.clone(),
                    &config.key_data,
                    &config.parent_data,
                    &config.is_placeholder,
                );
                let ext = config.extension.get_post_state();
                (
                    ext.num_nibbles,
                    ext.is_key_odd,
                    ext.key_rlc,
                    ext.key_mult,
                    false.expr(),
                    false.expr(),
                    ext.branch_rlp_word[true.idx()].lo(),
                    ext.branch_rlp_word[true.idx()].hi(),
                    ext.branch_rlp_word[false.idx()].lo(),
                    ext.branch_rlp_word[false.idx()].hi(),
                    ext.branch_rlp_rlc[true.idx()].expr(),
                    ext.branch_rlp_rlc[false.idx()].expr(),
                )
            } elsex {
                (
                    config.key_data.num_nibbles.expr(),
                    config.key_data.is_odd.expr(),
                    config.key_data.rlc.expr(),
                    config.key_data.mult.expr(),
                    config.parent_data[true.idx()].is_root.expr(),
                    config.parent_data[false.idx()].is_root.expr(),
                    config.parent_data[true.idx()].hash.lo().expr(),
                    config.parent_data[true.idx()].hash.hi().expr(),
                    config.parent_data[false.idx()].hash.lo().expr(),
                    config.parent_data[false.idx()].hash.hi().expr(),
                    config.parent_data[true.idx()].rlc.expr(),
                    config.parent_data[false.idx()].rlc.expr(),
                )
            }};
            let parent_word = [
                Word::<Expression<F>>::new([parent_word_s_lo, parent_word_s_hi]),
                Word::<Expression<F>>::new([parent_word_c_lo, parent_word_c_hi]),
            ];
            let parent_rlc = [parent_rlc_s, parent_rlc_c];
            let is_root = [is_root_s, is_root_c];

            // Branch
            config.branch = BranchGadget::configure(
                meta,
                cb,
                ctx.clone(),
                &config.is_placeholder,
                &parent_word,
                &parent_rlc,
                &is_root,
                key_rlc_post_ext.expr(),
                key_mult_post_ext.expr(),
                num_nibbles.expr(),
                is_key_odd.expr(),
            );
            let branch = config.branch.get_post_state();

            // Set the new keys
            for is_s in [true, false] {
                ifx! {not!(config.is_placeholder[is_s.idx()].expr()) => {
                    KeyData::store(
                        cb,
                        &mut ctx.memory[key_memory(is_s)],
                        branch.key_rlc_post_branch.expr(),
                        branch.key_mult_post_branch.expr(),
                        branch.num_nibbles.expr(),
                        branch.is_key_odd.expr(),
                        0.expr(),
                        0.expr(),
                        0.expr(),
                        false.expr(),
                    );
                    ParentData::store(
                        cb,
<<<<<<< HEAD
                        &mut ctx.memory[parent_memory(is_s)],
=======
                        &ctx.memory[parent_memory(is_s)],
                        branch.mod_word[is_s.idx()].clone(),
>>>>>>> 82a8c54d
                        branch.mod_rlc[is_s.idx()].expr(),
                        false.expr(),
                        false.expr(),
                        Word::<Expression<F>>::new([0.expr(), 0.expr()])
                    );
                 } elsex {
                    KeyData::store(
                        cb,
                        &mut ctx.memory[key_memory(is_s)],
                        config.key_data.rlc.expr(),
                        config.key_data.mult.expr(),
                        config.key_data.num_nibbles.expr(),
                        config.key_data.is_odd.expr(),
                        branch.key_rlc_post_drifted.expr(),
                        branch.key_mult_post_drifted.expr(),
                        branch.num_nibbles.expr(),
                        branch.is_key_odd.expr(),
                    );
                    ParentData::store(
                        cb,
<<<<<<< HEAD
                        &mut ctx.memory[parent_memory(is_s)],
=======
                        &ctx.memory[parent_memory(is_s)],
                        config.parent_data[is_s.idx()].hash.expr(),
>>>>>>> 82a8c54d
                        config.parent_data[is_s.idx()].rlc.expr(),
                        config.parent_data[is_s.idx()].is_root.expr(),
                        true.expr(),
                        branch.mod_word[is_s.idx()].clone(),
                    );
                }}
            }
        });

        config
    }

    #[allow(clippy::too_many_arguments)]
    pub(crate) fn assign(
        &self,
        region: &mut CachedRegion<'_, '_, F>,
        mpt_config: &MPTConfig<F>,
        memory: &mut MptMemory<F>,
        offset: usize,
        node: &Node,
        rlp_values: &[RLPItemWitness],
    ) -> Result<(), Error> {
        let extension_branch = &node.extension_branch.clone().unwrap();

        self.is_extension
            .assign(region, offset, extension_branch.is_extension.scalar())?;

        let key_data =
            self.key_data
                .witness_load(region, offset, &mut memory[key_memory(true)], 0)?;
        let mut parent_data = vec![ParentDataWitness::default(); 2];
        for is_s in [true, false] {
            parent_data[is_s.idx()] = self.parent_data[is_s.idx()].witness_load(
                region,
                offset,
                &mut memory[parent_memory(is_s)],
                0,
            )?;
            self.is_placeholder[is_s.idx()].assign(
                region,
                offset,
                extension_branch.is_placeholder[is_s.idx()].scalar(),
            )?;
        }

        let mut key_rlc = key_data.rlc;
        let mut key_mult = key_data.mult;
        let mut num_nibbles = key_data.num_nibbles;
        let mut is_key_odd = key_data.is_odd;

        // Extension
        if extension_branch.is_extension {
            self.extension.assign(
                region,
                mpt_config,
                memory,
                offset,
                &key_data,
                &mut key_rlc,
                &mut key_mult,
                &mut num_nibbles,
                &mut is_key_odd,
                node,
                rlp_values,
            )?;
        }

        // Branch
<<<<<<< HEAD
        let (key_rlc_post_branch, key_rlc_post_drifted, key_mult_post_branch, mod_node_hash_rlc) =
            self.branch.assign(
                region,
                mpt_config,
                memory,
                offset,
                &extension_branch.is_placeholder,
                &mut key_rlc,
                &mut key_mult,
                &mut num_nibbles,
                &mut is_key_odd,
                node,
                rlp_values,
            )?;
=======
        let (
            key_rlc_post_branch,
            key_rlc_post_drifted,
            key_mult_post_branch,
            mod_node_hash_word,
            mod_node_hash_rlc,
        ) = self.branch.assign(
            region,
            mpt_config,
            pv,
            offset,
            &extension_branch.is_placeholder,
            &mut key_rlc,
            &mut key_mult,
            &mut num_nibbles,
            &mut is_key_odd,
            node,
            rlp_values,
        )?;
>>>>>>> 82a8c54d

        // Set the new parent and key
        for is_s in [true, false] {
            if !extension_branch.is_placeholder[is_s.idx()] {
                KeyData::witness_store(
                    region,
                    offset,
                    &mut memory[key_memory(is_s)],
                    key_rlc_post_branch,
                    key_mult_post_branch,
                    num_nibbles,
                    0.scalar(),
                    0.scalar(),
                    0,
                )?;
                ParentData::witness_store(
                    region,
                    offset,
<<<<<<< HEAD
                    &mut memory[parent_memory(is_s)],
=======
                    &mut pv.memory[parent_memory(is_s)],
                    mod_node_hash_word[is_s.idx()],
>>>>>>> 82a8c54d
                    mod_node_hash_rlc[is_s.idx()],
                    false,
                    false,
                    Word::<F>::new([0.scalar(), 0.scalar()]),
                )?;
            } else {
                KeyData::witness_store(
                    region,
                    offset,
                    &mut memory[key_memory(is_s)],
                    key_data.rlc,
                    key_data.mult,
                    key_data.num_nibbles,
                    key_rlc_post_drifted,
                    key_mult_post_branch,
                    num_nibbles,
                )?;
                ParentData::witness_store(
                    region,
                    offset,
<<<<<<< HEAD
                    &mut memory[parent_memory(is_s)],
=======
                    &mut pv.memory[parent_memory(is_s)],
                    parent_data[is_s.idx()].hash,
>>>>>>> 82a8c54d
                    parent_data[is_s.idx()].rlc,
                    parent_data[is_s.idx()].is_root,
                    true,
                    mod_node_hash_word[is_s.idx()],
                )?;
            }
        }

        Ok(())
    }
}<|MERGE_RESOLUTION|>--- conflicted
+++ resolved
@@ -162,12 +162,8 @@
                     );
                     ParentData::store(
                         cb,
-<<<<<<< HEAD
                         &mut ctx.memory[parent_memory(is_s)],
-=======
-                        &ctx.memory[parent_memory(is_s)],
                         branch.mod_word[is_s.idx()].clone(),
->>>>>>> 82a8c54d
                         branch.mod_rlc[is_s.idx()].expr(),
                         false.expr(),
                         false.expr(),
@@ -188,12 +184,8 @@
                     );
                     ParentData::store(
                         cb,
-<<<<<<< HEAD
                         &mut ctx.memory[parent_memory(is_s)],
-=======
-                        &ctx.memory[parent_memory(is_s)],
                         config.parent_data[is_s.idx()].hash.expr(),
->>>>>>> 82a8c54d
                         config.parent_data[is_s.idx()].rlc.expr(),
                         config.parent_data[is_s.idx()].is_root.expr(),
                         true.expr(),
@@ -262,22 +254,6 @@
         }
 
         // Branch
-<<<<<<< HEAD
-        let (key_rlc_post_branch, key_rlc_post_drifted, key_mult_post_branch, mod_node_hash_rlc) =
-            self.branch.assign(
-                region,
-                mpt_config,
-                memory,
-                offset,
-                &extension_branch.is_placeholder,
-                &mut key_rlc,
-                &mut key_mult,
-                &mut num_nibbles,
-                &mut is_key_odd,
-                node,
-                rlp_values,
-            )?;
-=======
         let (
             key_rlc_post_branch,
             key_rlc_post_drifted,
@@ -287,7 +263,7 @@
         ) = self.branch.assign(
             region,
             mpt_config,
-            pv,
+            memory,
             offset,
             &extension_branch.is_placeholder,
             &mut key_rlc,
@@ -297,7 +273,6 @@
             node,
             rlp_values,
         )?;
->>>>>>> 82a8c54d
 
         // Set the new parent and key
         for is_s in [true, false] {
@@ -316,12 +291,8 @@
                 ParentData::witness_store(
                     region,
                     offset,
-<<<<<<< HEAD
                     &mut memory[parent_memory(is_s)],
-=======
-                    &mut pv.memory[parent_memory(is_s)],
                     mod_node_hash_word[is_s.idx()],
->>>>>>> 82a8c54d
                     mod_node_hash_rlc[is_s.idx()],
                     false,
                     false,
@@ -342,12 +313,8 @@
                 ParentData::witness_store(
                     region,
                     offset,
-<<<<<<< HEAD
                     &mut memory[parent_memory(is_s)],
-=======
-                    &mut pv.memory[parent_memory(is_s)],
                     parent_data[is_s.idx()].hash,
->>>>>>> 82a8c54d
                     parent_data[is_s.idx()].rlc,
                     parent_data[is_s.idx()].is_root,
                     true,
