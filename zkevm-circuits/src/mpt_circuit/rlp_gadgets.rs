use crate::{
    _cb, circuit,
    circuit_tools::{
        cached_region::CachedRegion,
        cell_manager::Cell,
        constraint_builder::{ConstraintBuilder, RLCable, RLCableValue},
    },
    evm_circuit::util::from_bytes,
    matchw,
    mpt_circuit::{
        helpers::FIXED,
        param::{RLP_LIST_LONG, RLP_LIST_SHORT, RLP_SHORT},
        FixedTableTag,
    },
    util::{word, Expr},
};
use eth_types::Field;
use gadgets::util::{not, pow, Scalar};
use halo2_proofs::plonk::{Error, Expression, VirtualCells};

use super::{
    helpers::MPTConstraintBuilder,
    param::{KEY_PREFIX_ODD, KEY_TERMINAL_PREFIX_ODD, RLP_LONG},
};

// Decodes the first byte of an RLP data stream to return (is_list, is_short, is_long, is_very_long)
pub(crate) fn decode_rlp(byte: u8) -> (bool, bool, bool, bool) {
    if byte < RLP_LIST_SHORT {
        const RLP_SHORT_INCLUSIVE: u8 = RLP_SHORT - 1;
        const RLP_LONG_EXCLUSIVE: u8 = RLP_LONG + 1;
        const RLP_VALUE_MAX: u8 = RLP_LIST_SHORT - 1;

        let mut is_short = false;
        let mut is_long = false;
        let mut is_very_long = false;
        match byte {
            0..=RLP_SHORT_INCLUSIVE => is_short = true,
            RLP_SHORT..=RLP_LONG => is_long = true,
            RLP_LONG_EXCLUSIVE..=RLP_VALUE_MAX => is_very_long = true,
            _ => unreachable!(),
        }
        (false, is_short, is_long, is_very_long)
    } else {
        const RLP_LIST_LONG_1: u8 = RLP_LIST_LONG + 1;
        const RLP_LIST_LONG_2: u8 = RLP_LIST_LONG + 2;

        let mut is_short = false;
        let mut is_long = false;
        let mut is_very_long = false;
        match byte {
            RLP_LIST_SHORT..=RLP_LIST_LONG => is_short = true,
            RLP_LIST_LONG_1 => is_long = true,
            RLP_LIST_LONG_2 => is_very_long = true,
            _ => (),
        }
        (true, is_short, is_long, is_very_long)
    }
}

#[derive(Clone, Debug, Default)]
pub(crate) struct RLPListGadget<F> {
    pub(crate) is_short: Cell<F>,
    pub(crate) is_long: Cell<F>,
    pub(crate) is_very_long: Cell<F>,
    pub(crate) is_string: Cell<F>,
    pub(crate) bytes: Vec<Expression<F>>,
}

#[derive(Clone, Debug, Default)]
pub(crate) struct RLPListWitness {
    pub(crate) is_short: bool,
    pub(crate) is_long: bool,
    pub(crate) is_very_long: bool,
    pub(crate) is_string: bool,
    pub(crate) bytes: Vec<u8>,
}

impl<F: Field> RLPListGadget<F> {
    pub(crate) fn construct(cb: &mut MPTConstraintBuilder<F>, bytes: &[Expression<F>]) -> Self {
        circuit!([meta, cb], {
            let is_short = cb.query_cell();
            let is_long = cb.query_cell();
            let is_very_long = cb.query_cell();
            let is_string = cb.query_cell();

            require!(
                (
                    FixedTableTag::RLP.expr(),
                    bytes[0].expr(),
                    not!(is_string),
                    is_short.expr(),
                    is_long.expr(),
                    is_very_long.expr()
                ) =>> @FIXED
            );

            RLPListGadget {
                is_short,
                is_long,
                is_very_long,
                is_string,
                bytes: bytes.to_vec(),
            }
        })
    }

    pub(crate) fn assign(
        &self,
        region: &mut CachedRegion<'_, '_, F>,
        offset: usize,
        bytes: &[u8],
    ) -> Result<RLPListWitness, Error> {
        let (is_list, is_short, is_long, is_very_long) = decode_rlp(bytes[0]);
        let is_string = !is_list;

        self.is_short.assign(region, offset, is_short.scalar())?;
        self.is_long.assign(region, offset, is_long.scalar())?;
        self.is_very_long
            .assign(region, offset, is_very_long.scalar())?;
        self.is_string.assign(region, offset, is_string.scalar())?;

        Ok(RLPListWitness {
            is_short,
            is_long,
            is_very_long,
            is_string,
            bytes: bytes.to_vec(),
        })
    }

    pub(crate) fn is_list(&self) -> Expression<F> {
        not::expr(self.is_string.expr())
    }

    pub(crate) fn is_list_at(&self, meta: &mut VirtualCells<F>, rot: usize) -> Expression<F> {
        not::expr(self.is_string.rot(meta, rot))
    }

    // Single RLP byte, length at most 55 bytes
    pub(crate) fn is_short(&self) -> Expression<F> {
        self.is_short.expr()
    }

    // RLP byte followed by the length in 1 byte, followed by the length
    pub(crate) fn is_long(&self) -> Expression<F> {
        self.is_long.expr()
    }

    pub(crate) fn is_long_at(&self, meta: &mut VirtualCells<F>, rot: usize) -> Expression<F> {
        self.is_long.rot(meta, rot)
    }

    // RLP byte followed by the length in 1 byte, followed by the length
    pub(crate) fn is_very_long(&self) -> Expression<F> {
        self.is_very_long.expr()
    }

    /// Number of RLP bytes
    pub(crate) fn num_rlp_bytes(&self) -> Expression<F> {
        circuit!([meta, _cb!()], {
            matchx! {(
                self.is_short() => 1.expr(),
                self.is_long() => 2.expr(),
                self.is_very_long() => 3.expr(),
            )}
        })
    }

    /// Returns the total length of the list (including RLP bytes)
    pub(crate) fn num_bytes(&self) -> Expression<F> {
        self.num_rlp_bytes() + self.len()
    }

    /// Returns the length of the list (excluding RLP bytes)
    pub(crate) fn len(&self) -> Expression<F> {
        circuit!([meta, _cb!()], {
            matchx! {(
                self.is_short() => get_len_list_short::expr(self.bytes[0].expr()),
                self.is_long() => self.bytes[1].expr(),
                self.is_very_long() => self.bytes[1].expr() * 256.expr() + self.bytes[2].expr(),
            )}
        })
    }

    /// Returns the rlc of all the list data provided
    pub(crate) fn rlc_rlp(&self, r: &Expression<F>) -> Expression<F> {
        self.bytes.rlc(r)
    }

    /// Returns the rlc of all the list data provided
    pub(crate) fn rlc_rlp_rev(&self, r: &Expression<F>) -> Expression<F> {
        self.bytes.rlc_rev(r)
    }

    /// Returns the rlc of only the RLP bytes
    pub(crate) fn rlc_rlp_only(&self, r: &Expression<F>) -> (Expression<F>, Expression<F>) {
        circuit!([meta, _cb!()], {
            matchx! {(
                self.is_short() => (self.bytes[..1].rlc(r), pow::expr(r.expr(), 1)),
                self.is_long() => (self.bytes[..2].rlc(r), pow::expr(r.expr(), 2)),
                self.is_very_long() => (self.bytes[..3].rlc(r), pow::expr(r.expr(), 3)),
            )}
        })
    }

    pub(crate) fn rlc_rlp_only_rev(&self, r: &Expression<F>) -> (Expression<F>, Expression<F>) {
        circuit!([meta, _cb!()], {
            matchx! {(
                self.is_short() => (self.bytes[..1].rlc_rev(r), pow::expr(r.expr(), 1)),
                self.is_long() => (self.bytes[..2].rlc_rev(r), pow::expr(r.expr(), 2)),
                self.is_very_long() => (self.bytes[..3].rlc_rev(r), pow::expr(r.expr(), 3)),
            )}
        })
    }
}

impl RLPListWitness {
    pub(crate) fn is_list(&self) -> bool {
        !self.is_string
    }

    // Single RLP byte, length at most 55 bytes
    pub(crate) fn is_short(&self) -> bool {
        self.is_short
    }

    // RLP byte followed by the number of bytes in length, followed by the length
    pub(crate) fn is_long(&self) -> bool {
        self.is_long
    }

    // RLP byte followed by the number of bytes in length, followed by the length
    pub(crate) fn is_very_long(&self) -> bool {
        self.is_very_long
    }

    /// Number of RLP bytes
    pub(crate) fn num_rlp_bytes(&self) -> usize {
        matchw! {
            self.is_short() => 1,
            self.is_long() => 2,
            self.is_very_long() => 3,
        }
    }

    /// Returns the total length of the list (including RLP bytes)
    pub(crate) fn num_bytes(&self) -> usize {
        matchw! {
            self.is_short => get_num_bytes_list_short::value(self.bytes[0]),
            self.is_long => 2 + (self.bytes[1] as usize),
            self.is_very_long => 3 + (self.bytes[1] as usize) * 256 + (self.bytes[2] as usize),
        }
    }

    /// Returns the length of the list (excluding RLP bytes)
    pub(crate) fn len(&self) -> usize {
        matchw! {
            self.is_short() => get_len_list_short::value(self.bytes[0]),
            self.is_long() => self.bytes[1] as usize,
        }
    }

    /// Returns the rlc of the complete list value and the complete list
    /// (including RLP bytes)
    pub(crate) fn rlc_rlp<F: Field>(&self, r: F) -> F {
        self.bytes.rlc_value(r)
    }

    /// Returns the rlc of the complete list value and the complete list
    /// (including RLP bytes)
    pub(crate) fn rlc_rlp_rev<F: Field>(&self, r: F) -> F {
        self.bytes.rlc_value_rev(r)
    }

    /// Returns the rlc of the RLP bytes
    pub(crate) fn rlc_rlp_only<F: Field>(&self, r: F) -> (F, F) {
        matchw! {
            self.is_short() => (self.bytes[..1].rlc_value(r), r),
            self.is_long() => (self.bytes[..2].rlc_value(r), r*r),
            self.is_very_long() => (self.bytes[..3].rlc_value(r), r*r*r),
        }
    }
}

#[derive(Clone, Debug, Default)]
pub(crate) struct RLPListDataGadget<F> {
    pub(crate) rlp_list_bytes: [Cell<F>; 3],
    pub(crate) rlp_list: RLPListGadget<F>,
}

impl<F: Field> RLPListDataGadget<F> {
    pub(crate) fn construct(cb: &mut MPTConstraintBuilder<F>) -> Self {
        let rlp_list_bytes = cb.query_bytes();
        let rlp_list_bytes_expr = rlp_list_bytes.iter().map(|c| c.expr()).collect::<Vec<_>>();
        RLPListDataGadget {
            rlp_list: RLPListGadget::construct(cb, &rlp_list_bytes_expr),
            rlp_list_bytes,
        }
    }

    pub(crate) fn assign(
        &self,
        region: &mut CachedRegion<'_, '_, F>,
        offset: usize,
        list_bytes: &[u8],
    ) -> Result<RLPListWitness, Error> {
        for (cell, byte) in self.rlp_list_bytes.iter().zip(list_bytes.iter()) {
            cell.assign(region, offset, byte.scalar())?;
        }
        self.rlp_list.assign(region, offset, list_bytes)
    }

    pub(crate) fn rlc_rlp(&self, r: &Expression<F>) -> (Expression<F>, Expression<F>) {
        self.rlp_list.rlc_rlp_only(r)
    }
}

#[derive(Clone, Debug, Default)]
pub(crate) struct RLPValueGadget<F> {
    pub(crate) is_short: Cell<F>,
    pub(crate) is_long: Cell<F>,
    pub(crate) is_very_long: Cell<F>,
    pub(crate) is_list: Cell<F>,
    pub(crate) bytes: Vec<Expression<F>>,
}

#[derive(Clone, Debug, Default)]
pub(crate) struct RLPValueWitness {
    pub(crate) is_short: bool,
    pub(crate) is_long: bool,
    pub(crate) is_very_long: bool,
    pub(crate) is_list: bool,
    pub(crate) bytes: Vec<u8>,
}

impl<F: Field> RLPValueGadget<F> {
    pub(crate) fn construct(cb: &mut MPTConstraintBuilder<F>, bytes: &[Expression<F>]) -> Self {
        circuit!([meta, cb], {
            let is_short = cb.query_cell();
            let is_long = cb.query_cell();
            let is_very_long = cb.query_cell();
            let is_list = cb.query_cell();

            require!(
                (
                    FixedTableTag::RLP.expr(),
                    bytes[0].expr(),
                    is_list.expr(),
                    is_short.expr(),
                    is_long.expr(),
                    is_very_long.expr()
                ) =>> @FIXED
            );

            RLPValueGadget {
                is_short,
                is_long,
                is_very_long,
                is_list,
                bytes: bytes.to_vec(),
            }
        })
    }

    pub(crate) fn assign(
        &self,
        region: &mut CachedRegion<'_, '_, F>,
        offset: usize,
        bytes: &[u8],
    ) -> Result<RLPValueWitness, Error> {
        let (is_list, is_short, is_long, is_very_long) = decode_rlp(bytes[0]);

        self.is_short.assign(region, offset, is_short.scalar())?;
        self.is_long.assign(region, offset, is_long.scalar())?;
        self.is_very_long
            .assign(region, offset, is_very_long.scalar())?;
        self.is_list.assign(region, offset, is_list.scalar())?;

        Ok(RLPValueWitness {
            is_short,
            is_long,
            is_very_long,
            is_list,
            bytes: bytes.to_vec(),
        })
    }

    // Returns true if this is indeed a string RLP
    pub(crate) fn is_string(&self) -> Expression<F> {
        not::expr(self.is_list.expr())
    }

    pub(crate) fn is_string_at(&self, meta: &mut VirtualCells<F>, rot: usize) -> Expression<F> {
        not::expr(self.is_list.rot(meta, rot))
    }

    // Single RLP byte containing the byte value
    pub(crate) fn is_short(&self) -> Expression<F> {
        self.is_short.expr()
    }

    // Single RLP byte containing the length of the value
    pub(crate) fn is_long(&self) -> Expression<F> {
        self.is_long.expr()
    }

    pub(crate) fn is_long_at(&self, meta: &mut VirtualCells<F>, rot: usize) -> Expression<F> {
        self.is_long.rot(meta, rot)
    }

    // RLP byte containing the lenght of the length,
    // followed by the length, followed by the actual data
    pub(crate) fn is_very_long(&self) -> Expression<F> {
        self.is_very_long.expr()
    }

    /// Number of RLP bytes
    pub(crate) fn num_rlp_bytes(&self) -> Expression<F> {
        circuit!([meta, _cb!()], {
            matchx! {(
                self.is_short() => 0.expr(),
                self.is_long() => 1.expr(),
                self.is_very_long() => 2.expr(),
            )}
        })
    }

    /// Number of bytes in total (including RLP bytes)
    pub(crate) fn num_bytes(&self) -> Expression<F> {
        circuit!([meta, _cb!()], {
            matchx! {(
                self.is_short() => 1.expr(),
                self.is_long() => get_num_bytes_short::expr(self.bytes[0].expr()),
                self.is_very_long() => {
                    unreachablex!();
                    0.expr()
                },
            )}
        })
    }

    /// Length of the value (excluding RLP bytes)
    pub(crate) fn len(&self) -> Expression<F> {
        circuit!([meta, _cb!()], {
            matchx! {(
                self.is_short() => 1.expr(),
                self.is_long() => get_len_short::expr(self.bytes[0].expr()),
                self.is_very_long() => {
                    unreachablex!();
                    0.expr()
                },
            )}
        })
    }

    pub(crate) fn rlc_rlp(&self, r: &Expression<F>) -> Expression<F> {
        self.bytes.rlc(r)
    }

    pub(crate) fn rlc_rlp_rev(&self, r: &Expression<F>) -> Expression<F> {
        self.bytes.rlc_rev(r)
    }

    pub(crate) fn rlc_rlp_only_rev(&self, r: &Expression<F>) -> (Expression<F>, Expression<F>) {
        circuit!([meta, _cb!()], {
            matchx! {(
                self.is_short() => (self.bytes[..1].rlc_rev(r), pow::expr(r.expr(), 1)),
                self.is_long() => (self.bytes[..1].rlc_rev(r), pow::expr(r.expr(), 1)),
                self.is_very_long() => {
                    unreachablex!();
                    (0.expr(), 0.expr())
                },
            )}
        })
    }

    pub(crate) fn rlc_value(&self, r: &Expression<F>) -> Expression<F> {
        circuit!([meta, _cb!()], {
            matchx! {(
                self.is_short() => {
                    self.bytes[0].expr()
                },
                self.is_long() => {
                    self.bytes[1..].rlc(r)
                },
                self.is_very_long() => {
                    unreachablex!();
                    0.expr()
                },
            )}
        })
    }
}

impl RLPValueWitness {
    pub(crate) fn is_string(&self) -> bool {
        !self.is_list
    }

    // Single RLP byte containing the byte value
    pub(crate) fn is_short(&self) -> bool {
        self.is_short
    }

    // Single RLP byte containing the length of the value
    pub(crate) fn is_long(&self) -> bool {
        self.is_long
    }

    // RLP byte containing the lenght of the length,
    // followed by the length, followed by the actual data
    pub(crate) fn is_very_long(&self) -> bool {
        self.is_very_long
    }

    /// Number of RLP bytes
    pub(crate) fn num_rlp_bytes(&self) -> usize {
        matchw! {
            self.is_short() => 0,
            self.is_long() => 1,
            self.is_very_long() => 2,
        }
    }

    /// Number of bytes in total (including RLP bytes)
    pub(crate) fn num_bytes(&self) -> usize {
        matchw! {
            self.is_short() => 1,
            self.is_long() => get_num_bytes_short::value(self.bytes[0]),
            self.is_very_long() => unreachable!(),
        }
    }

    /// Length of the value (excluding RLP bytes)
    pub(crate) fn len(&self) -> usize {
        matchw! {
            self.is_short() => 1,
            self.is_long() => get_len_short::value(self.bytes[0]),
            self.is_very_long() => unreachable!(),
        }
    }

    pub(crate) fn rlc_rlp_rev<F: Field>(&self, r: F) -> F {
        self.bytes.rlc_value_rev(r)
    }

    pub(crate) fn rlc_value<F: Field>(&self, r: F) -> F {
        matchw! {
            self.is_short() => {
                self.bytes[0].scalar()
            },
            self.is_long() => {
                self.bytes[1..].rlc_value(r)
            },
            self.is_very_long() => {
                unreachable!();
            },
        }
    }
}

pub(crate) fn get_terminal_odd_nibble<F: Field>(byte: Expression<F>) -> Expression<F> {
    // The odd nible is stored in the same byte as the prefix
    byte - KEY_TERMINAL_PREFIX_ODD.expr()
}

pub(crate) fn get_ext_odd_nibble<F: Field>(byte: Expression<F>) -> Expression<F> {
    // The odd nible is stored in the same byte as the prefix
    byte - KEY_PREFIX_ODD.expr()
}

pub(crate) fn get_ext_odd_nibble_value<F: Field>(byte: F) -> F {
    // The odd nible is stored in the same byte as the prefix
    byte - F::from(KEY_PREFIX_ODD as u64)
}

// A single RLP byte
pub(crate) mod get_len_short {
    use crate::mpt_circuit::param::RLP_SHORT;
    use eth_types::Field;
    use gadgets::util::Expr;
    use halo2_proofs::plonk::Expression;

    pub(crate) fn expr<F: Field>(byte: Expression<F>) -> Expression<F> {
        byte - RLP_SHORT.expr()
    }
    pub(crate) fn value(byte: u8) -> usize {
        (byte - RLP_SHORT) as usize
    }
}

// A single RLP byte + the encoded length
pub(crate) mod get_num_bytes_short {
    use super::get_len_short;
    use eth_types::Field;
    use gadgets::util::Expr;
    use halo2_proofs::plonk::Expression;

    pub(crate) fn expr<F: Field>(byte: Expression<F>) -> Expression<F> {
        1.expr() + get_len_short::expr(byte)
    }
    pub(crate) fn value(byte: u8) -> usize {
        1 + get_len_short::value(byte)
    }
}

pub(crate) mod get_len_list_short {
    use crate::mpt_circuit::param::RLP_LIST_SHORT;
    use eth_types::Field;
    use gadgets::util::Expr;
    use halo2_proofs::plonk::Expression;

    pub(crate) fn expr<F: Field>(byte: Expression<F>) -> Expression<F> {
        byte - RLP_LIST_SHORT.expr()
    }
    pub(crate) fn value(byte: u8) -> usize {
        (byte - RLP_LIST_SHORT) as usize
    }
}

// A single RLP byte + the encoded length
pub(crate) mod get_num_bytes_list_short {
    use super::get_len_list_short;
    use eth_types::Field;
    use gadgets::util::Expr;
    use halo2_proofs::plonk::Expression;

    pub(crate) fn expr<F: Field>(byte: Expression<F>) -> Expression<F> {
        1.expr() + get_len_list_short::expr(byte)
    }
    pub(crate) fn value(byte: u8) -> usize {
        1 + get_len_list_short::value(byte)
    }
}

#[derive(Clone, Debug, Default)]
pub(crate) struct RLPItemGadget<F> {
    pub(crate) value: RLPValueGadget<F>,
    pub(crate) list: RLPListGadget<F>,
}

#[derive(Clone, Debug, Default)]
pub(crate) struct RLPItemWitness {
    pub(crate) value: RLPValueWitness,
    pub(crate) list: RLPListWitness,
    pub(crate) bytes: Vec<u8>,
}

impl<F: Field> RLPItemGadget<F> {
    pub(crate) fn construct(cb: &mut MPTConstraintBuilder<F>, bytes: &[Expression<F>]) -> Self {
        RLPItemGadget {
            value: RLPValueGadget::construct(cb, bytes),
            list: RLPListGadget::construct(cb, bytes),
        }
    }

    pub(crate) fn assign(
        &self,
        region: &mut CachedRegion<'_, '_, F>,
        offset: usize,
        bytes: &[u8],
    ) -> Result<RLPItemWitness, Error> {
        let value_witness = self.value.assign(region, offset, bytes)?;
        let list_witness = self.list.assign(region, offset, bytes)?;
        assert!(!(value_witness.is_string() && list_witness.is_list()));
        Ok(RLPItemWitness {
            value: value_witness,
            list: list_witness,
            bytes: bytes.to_vec(),
        })
    }

    pub(crate) fn is_string(&self) -> Expression<F> {
        self.value.is_string()
    }

    pub(crate) fn is_string_at(&self, meta: &mut VirtualCells<F>, rot: usize) -> Expression<F> {
        self.value.is_string_at(meta, rot)
    }

    pub(crate) fn is_list(&self) -> Expression<F> {
        self.list.is_list()
    }

    pub(crate) fn is_list_at(&self, meta: &mut VirtualCells<F>, rot: usize) -> Expression<F> {
        self.list.is_list_at(meta, rot)
    }

    // Single RLP byte containing the byte value
    pub(crate) fn is_short(&self) -> Expression<F> {
        circuit!([meta, _cb!()], {
            matchx! {(
                self.value.is_string() => self.value.is_short(),
                self.list.is_list() => self.list.is_short(),
            )}
        })
    }

    // Single RLP byte containing the length of the value
    pub(crate) fn is_long(&self) -> Expression<F> {
        circuit!([meta, _cb!()], {
            matchx! {(
                self.value.is_string() => self.value.is_long(),
                self.list.is_list() => self.list.is_long(),
            )}
        })
    }

    // Single RLP byte containing the length of the value
    pub(crate) fn is_long_at(&self, meta: &mut VirtualCells<F>, rot: usize) -> Expression<F> {
        circuit!([meta, _cb!()], {
            matchx! {(
                self.value.is_string() => self.value.is_long_at(meta, rot),
                self.list.is_list() => self.list.is_long_at(meta, rot),
            )}
        })
    }

    // RLP byte containing the lenght of the length,
    // followed by the length, followed by the actual data
    pub(crate) fn is_very_long(&self) -> Expression<F> {
        circuit!([meta, _cb!()], {
            matchx! {(
                self.value.is_string() => self.value.is_very_long(),
                self.list.is_list() => self.list.is_very_long(),
            )}
        })
    }

    /// Number of RLP bytes
    pub(crate) fn num_rlp_bytes(&self) -> Expression<F> {
        circuit!([meta, _cb!()], {
            matchx! {(
                self.value.is_string() => self.value.num_rlp_bytes(),
                self.list.is_list() => self.list.num_rlp_bytes(),
            )}
        })
    }

    /// Number of bytes in total (including RLP bytes)
    pub(crate) fn num_bytes(&self) -> Expression<F> {
        circuit!([meta, _cb!()], {
            matchx! {(
                self.value.is_string() => self.value.num_bytes(),
                self.list.is_list() => self.list.num_bytes(),
            )}
        })
    }

    /// Length of the value (excluding RLP bytes)
    pub(crate) fn len(&self) -> Expression<F> {
        circuit!([meta, _cb!()], {
            matchx! {(
                self.value.is_string() => self.value.len(),
                self.list.is_list() => self.list.len(),
            )}
        })
    }

<<<<<<< HEAD
    pub(crate) fn rlc_rlp(&self, cb: &mut MPTConstraintBuilder<F>) -> Expression<F> {
        circuit!([meta, cb], {
            matchx! {(
                self.value.is_string() => self.value.rlc_rlp(&cb.keccak_r),
                self.list.is_list() => self.list.rlc_rlp(&cb.keccak_r),
            )}
        })
    }

    pub(crate) fn rlc_rlp2(&self, cb: &mut MPTConstraintBuilder<F>) -> Expression<F> {
        circuit!([meta, cb], {
            matchx! {(
                self.value.is_string() => self.value.rlc_rlp2(&cb.keccak_r),
                self.list.is_list() => self.list.rlc_rlp2(&cb.keccak_r),
            )}
        })
    }

=======
>>>>>>> 82a8c54d
    // Returns the RLC of the value if the RLP is a string,
    // returns the RLC of the full string if the RLP is a list.
    pub(crate) fn rlc_content(&self, r: &Expression<F>) -> Expression<F> {
        circuit!([meta, _cb!()], {
            matchx! {(
                self.value.is_string() => self.value.rlc_value(r),
                self.list.is_list() => self.list.rlc_rlp(r),
            )}
        })
    }
}

impl RLPItemWitness {
    /// Number of bytes in total (including RLP bytes)
    pub(crate) fn num_bytes(&self) -> usize {
        matchw! {
            self.value.is_string() => self.value.num_bytes(),
            self.list.is_list() => self.list.num_bytes(),
        }
    }

    /// Number of bytes in total (including RLP bytes)
    pub(crate) fn num_rlp_bytes(&self) -> usize {
        matchw! {
            self.value.is_string() => self.value.num_rlp_bytes(),
            self.list.is_list() => self.list.num_rlp_bytes(),
        }
    }

    /// Length of the value (excluding RLP bytes)
    pub(crate) fn len(&self) -> usize {
        matchw! {
            self.value.is_string() => self.value.len(),
            self.list.is_list() => self.list.len(),
        }
    }

    pub(crate) fn is_string(&self) -> bool {
        self.value.is_string()
    }

    pub(crate) fn is_list(&self) -> bool {
        self.list.is_list()
    }

    pub(crate) fn is_short(&self) -> bool {
        matchw! {
            self.value.is_string() => self.value.is_short(),
            self.list.is_list() => self.list.is_short(),
        }
    }

    pub(crate) fn is_long(&self) -> bool {
        matchw! {
            self.value.is_string() => self.value.is_long(),
            self.list.is_list() => self.list.is_long(),
        }
    }

    pub(crate) fn rlc_content<F: Field>(&self, r: F) -> F {
        matchw! {
            self.value.is_string() => self.value.rlc_value(r),
            self.list.is_list() => self.list.rlc_rlp(r),
        }
    }

    pub(crate) fn rlc_rlp_rev<F: Field>(&self, r: F) -> F {
        // Compute the denominator needed for BE
        let mult_inv = pow::value(r, 34 - self.num_bytes())
            .invert()
            .unwrap_or(F::ZERO);
        matchw! {
            self.value.is_string() => self.value.rlc_rlp_rev(r) * mult_inv,
            self.list.is_list() => self.list.rlc_rlp_rev(r) * mult_inv,
        }
    }

    pub(crate) fn word<F: Field>(&self) -> word::Word<F> {
        // word::Word::from(Word::from_big_endian(&self.bytes[1..33]))
        let (lo, hi) = if self.is_string() {
            if self.is_short() {
                let lo: F = self.bytes[0].scalar();
                let hi: F = 0.scalar();
                (lo, hi)
            } else {
                let mut bytes = self.bytes[1..].to_vec();
                let mut len = self.len();
                while len < 33 {
                    bytes.insert(0, 0);
                    len += 1;
                }
                let lo = from_bytes::value(
                    bytes[17..33]
                        .iter()
                        .cloned()
                        .rev()
                        .collect::<Vec<u8>>()
                        .as_slice(),
                );
                let hi = from_bytes::value(
                    bytes[1..17]
                        .iter()
                        .cloned()
                        .rev()
                        .collect::<Vec<u8>>()
                        .as_slice(),
                );
                (lo, hi)
            }
        } else {
            let mut bytes = self.bytes[1..].to_vec();
            let mut len = self.len();
            while len < 33 {
                bytes.insert(0, 0);
                len += 1;
            }
            let lo = from_bytes::value(
                bytes[17..33]
                    .iter()
                    .cloned()
                    .rev()
                    .collect::<Vec<u8>>()
                    .as_slice(),
            );
            let hi = from_bytes::value(
                bytes[1..17]
                    .iter()
                    .cloned()
                    .rev()
                    .collect::<Vec<u8>>()
                    .as_slice(),
            );
            (lo, hi)
        };
        word::Word::new([lo, hi])
    }
}<|MERGE_RESOLUTION|>--- conflicted
+++ resolved
@@ -757,28 +757,6 @@
         })
     }
 
-<<<<<<< HEAD
-    pub(crate) fn rlc_rlp(&self, cb: &mut MPTConstraintBuilder<F>) -> Expression<F> {
-        circuit!([meta, cb], {
-            matchx! {(
-                self.value.is_string() => self.value.rlc_rlp(&cb.keccak_r),
-                self.list.is_list() => self.list.rlc_rlp(&cb.keccak_r),
-            )}
-        })
-    }
-
-    pub(crate) fn rlc_rlp2(&self, cb: &mut MPTConstraintBuilder<F>) -> Expression<F> {
-        circuit!([meta, cb], {
-            matchx! {(
-                self.value.is_string() => self.value.rlc_rlp2(&cb.keccak_r),
-                self.list.is_list() => self.list.rlc_rlp2(&cb.keccak_r),
-            )}
-        })
-    }
-
-=======
->>>>>>> 82a8c54d
-    // Returns the RLC of the value if the RLP is a string,
     // returns the RLC of the full string if the RLP is a list.
     pub(crate) fn rlc_content(&self, r: &Expression<F>) -> Expression<F> {
         circuit!([meta, _cb!()], {
