--- conflicted
+++ resolved
@@ -67,14 +67,9 @@
             for is_s in [true, false] {
                 ParentData::store(
                     cb,
-<<<<<<< HEAD
                     &mut ctx.memory[parent_memory(is_s)],
-                    root[is_s.idx()].expr(),
-=======
-                    &ctx.memory[parent_memory(is_s)],
                     root[is_s.idx()].clone(),
                     0.expr(),
->>>>>>> 82a8c54d
                     true.expr(),
                     false.expr(),
                     root[is_s.idx()].clone(),
