--- conflicted
+++ resolved
@@ -235,14 +235,9 @@
 
                 // Check if the account is in its parent.
                 // Check is skipped for placeholder leaves which are dummy leaves
-<<<<<<< HEAD
-                ifx! {not!(and::expr(&[not!(config.parent_data[is_s.idx()].is_placeholder), config.is_placeholder_leaf[is_s.idx()].expr()])) => {
-                    require!((1, leaf_rlc, rlp_key.rlp_list.num_bytes(), config.parent_data[is_s.idx()].rlc) =>> @KECCAK);
-=======
                 ifx! {not!(and::expr(&[not!(parent_data.is_placeholder), config.is_placeholder_leaf[is_s.idx()].expr()])) => {
                     let hash = parent_data.hash.expr();
-                    require!(vec![1.expr(), leaf_rlc, rlp_key.rlp_list.num_bytes(), hash.lo(), hash.hi()] => @KECCAK);
->>>>>>> 82a8c54d
+                    require!((1.expr(), leaf_rlc, rlp_key.rlp_list.num_bytes(), hash.lo(), hash.hi()) =>> @KECCAK);
                 }}
 
                 // Check the RLP encoding consistency.
@@ -267,14 +262,9 @@
                 // Store the new parent
                 ParentData::store(
                     cb,
-<<<<<<< HEAD
                     &mut ctx.memory[parent_memory(is_s)],
-                    storage_rlc[is_s.idx()].expr(),
-=======
-                    &ctx.memory[parent_memory(is_s)],
                     storage_items[is_s.idx()].word(),
                     0.expr(),
->>>>>>> 82a8c54d
                     true.expr(),
                     false.expr(),
                     storage_items[is_s.idx()].word(),
@@ -395,19 +385,7 @@
             }}
 
             // Put the data in the lookup table
-<<<<<<< HEAD
-            let (proof_type, value_prev, value) = _matchx! {cb,
-                (
-                    config.is_nonce_mod => (MPTProofType::NonceChanged.expr(), nonce_rlc[true.idx()].expr(), nonce_rlc[false.idx()].expr()),
-                    config.is_balance_mod => (MPTProofType::BalanceChanged.expr(), balance_rlc[true.idx()].expr(), balance_rlc[false.idx()].expr()),
-                    config.is_storage_mod => (MPTProofType::StorageChanged.expr(), storage_rlc[true.idx()].expr(), storage_rlc[false.idx()].expr()),
-                    config.is_codehash_mod => (MPTProofType::CodeHashChanged.expr(), codehash_rlc[true.idx()].expr(), codehash_rlc[false.idx()].expr()),
-                    config.is_account_delete_mod => (MPTProofType::AccountDestructed.expr(), 0.expr(), 0.expr()),
-                    config.is_non_existing_account_proof => (MPTProofType::AccountDoesNotExist.expr(), 0.expr(), 0.expr()),
-                    _ => (MPTProofType::Disabled.expr(), 0.expr(), 0.expr()),
-                )
-=======
-            let (proof_type, old_value_lo, old_value_hi, new_value_lo, new_value_hi) = _matchx! {cb,
+            let (proof_type, old_value_lo, old_value_hi, new_value_lo, new_value_hi) = _matchx! {cb, (
                 config.is_nonce_mod => (MPTProofType::NonceChanged.expr(), nonce[true.idx()].lo(), nonce[true.idx()].hi(), nonce[false.idx()].lo(), nonce[false.idx()].hi()),
                 config.is_balance_mod => (MPTProofType::BalanceChanged.expr(), balance[true.idx()].lo(), balance[true.idx()].hi(), balance[false.idx()].lo(), balance[false.idx()].hi()),
                 config.is_storage_mod => (MPTProofType::StorageChanged.expr(), storage[true.idx()].lo(), storage[true.idx()].hi(), storage[false.idx()].lo(), storage[false.idx()].hi()),
@@ -415,8 +393,7 @@
                 config.is_account_delete_mod => (MPTProofType::AccountDestructed.expr(), 0.expr(), 0.expr(), 0.expr(), 0.expr()),
                 config.is_non_existing_account_proof => (MPTProofType::AccountDoesNotExist.expr(), 0.expr(), 0.expr(), 0.expr(), 0.expr()),
                 _ => (MPTProofType::Disabled.expr(), 0.expr(), 0.expr(), 0.expr(), 0.expr()),
->>>>>>> 82a8c54d
-            };
+            )};
             ifx! {not!(config.is_non_existing_account_proof) => {
                 let key_rlc = ifx!{not!(config.parent_data[true.idx()].is_placeholder) => {
                     key_rlc[true.idx()].expr()
@@ -428,7 +405,7 @@
                 // Check if the key is correct for the given address
                 if ctx.params.is_preimage_check_enabled() {
                     let key = key_item.word();
-                    require!(vec![1.expr(), address_item.bytes_le()[1..21].rlc(&cb.keccak_r), 20.expr(), key.lo(), key.hi()] => @KECCAK);
+                    require!((1.expr(), address_item.bytes_le()[1..21].rlc(&cb.keccak_r), 20.expr(), key.lo(), key.hi()) =>> @KECCAK);
                 }
             }};
             let to_hi = Expression::<F>::Constant(pow::value::<F>(256.scalar(), 16));
@@ -570,14 +547,9 @@
             ParentData::witness_store(
                 region,
                 offset,
-<<<<<<< HEAD
                 &mut memory[parent_memory(is_s)],
-                storage_rlc[is_s.idx()],
-=======
-                &mut pv.memory[parent_memory(is_s)],
                 storage_items[is_s.idx()].word(),
                 0.scalar(),
->>>>>>> 82a8c54d
                 true,
                 false,
                 storage_items[is_s.idx()].word(),
