--- conflicted
+++ resolved
@@ -50,6 +50,7 @@
 #[derive(Clone, Copy, Debug, PartialEq, Eq, Hash, PartialOrd, Ord, EnumIter)]
 pub enum MptTableType {
     Fixed,
+    Byte,
     Keccak,
     Mult,
 }
@@ -60,19 +61,14 @@
     StoragePhase2,
     StoragePhase3,
     StoragePermutation,
-    LookupByte,
     Lookup(MptTableType),
+    Dynamic(usize),
+
     MemParentS,
     MemParentC,
     MemKeyS,
     MemKeyC,
     MemMain,
-
-    MemParentS_,
-    MemParentC_,
-    MemKeyS_,
-    MemKeyC_,
-    MemMain_,
 }
 
 impl Default for MptCellType {
@@ -82,8 +78,10 @@
 }
 
 impl CellType for MptCellType {
+    type TableType = MptTableType;
+
     fn byte_type() -> Option<Self> {
-        Some(MptCellType::LookupByte)
+        Some(MptCellType::Lookup(MptTableType::Byte))
     }
 
     fn storage_for_phase(phase: u8) -> Self {
@@ -92,6 +90,17 @@
             1 => MptCellType::StoragePhase2,
             2 => MptCellType::StoragePhase3,
             _ => unreachable!(),
+        }
+    }
+
+    fn create_type(id: usize) -> Self {
+        MptCellType::Dynamic(id)
+    }
+
+    fn lookup_table_type(&self) -> Option<Self::TableType> {
+        match self {
+            MptCellType::Lookup(table) => Some(*table),
+            _ => None,
         }
     }
 }
@@ -953,14 +962,11 @@
     }
 
     pub(crate) fn query_byte(&mut self) -> Cell<F> {
-        self.base.query_one(MptCellType::LookupByte)
+        self.base.query_bytes::<1>()[0].clone()
     }
 
     pub(crate) fn query_bytes<const N: usize>(&mut self) -> [Cell<F>; N] {
-        self.base
-            .query_cells_dyn(MptCellType::LookupByte, N)
-            .try_into()
-            .unwrap()
+        self.base.query_bytes()
     }
 
     pub(crate) fn query_bytes_dyn(&mut self, count: usize) -> Vec<Cell<F>> {
@@ -1021,7 +1027,7 @@
     pub(crate) fn store_table(
         &mut self,
         description: &'static str,
-        tag: MptCellType,
+        tag: MptTableType,
         values: Vec<Expression<F>>,
     ) {
         self.base.store_table(description, tag, values)
@@ -1030,14 +1036,14 @@
     pub(crate) fn store_tuple(
         &mut self,
         description: &'static str,
-        cell_type: MptCellType,
+        table_type: MptCellType,
         values: Vec<Expression<F>>,
     ) -> Expression<F> {
-        self.base.store_tuple(description, cell_type, values)
-    }
-
-    pub(crate) fn get_table(&self, cell_type: MptCellType) -> Vec<Expression<F>> {
-        self.base.get_table(cell_type)
+        self.base.store_tuple(description, table_type, values)
+    }
+
+    pub(crate) fn table(&self, table_type: MptTableType) -> Vec<Expression<F>> {
+        self.base.table(table_type)
     }
 }
 
@@ -1380,16 +1386,6 @@
             }}
 
             // Range/zero checks
-<<<<<<< HEAD
-            // These range checks ensure that the bytes are all valid byte
-            // values. These lookups also enforce the byte value to be zero when
-            // the byte index >= num_bytes.
-            // We enable dynamic lookups because otherwise these lookup would require a lot of extra
-            // cells.
-            // TODO(Brecht): Ensure minimal RLP encoding: add leading zero check here because for LE
-            // values the MSB is at a variable position
-            let table = cb.get_table(FIXED);
-=======
             // These range checks ensure that
             // - the bytes are all valid byte values < 256
             // - the byte value is zero when the byte index >= num_bytes
@@ -1397,7 +1393,6 @@
             //   MSB is non-zero (the byte at index 1 (the MSB) is non-zero)
             // We enable dynamic lookups because otherwise these lookups would require a lot of
             // extra cells.
->>>>>>> 23ecfe23
             if params.is_two_byte_lookup_enabled() {
                 assert!(all_bytes.len() % 2 == 0);
                 for idx in (0..all_bytes.len()).step_by(2) {
@@ -1406,21 +1401,17 @@
                         config.num_bytes.expr() - idx.expr(),
                         all_bytes[idx],
                         all_bytes[idx + 1]
-                    ) => @table.clone());
+                    ) => @cb.table(MptTableType::Fixed));
                 }
             } else {
                 for (idx, byte) in all_bytes.iter().enumerate() {
-<<<<<<< HEAD
-                    require!((config.tag.expr(), config.num_bytes.expr() - idx.expr(), byte.expr()) => @table.clone());
-=======
                     // Never do any zero check on the RLP byte (which is always allowed to be 0)
                     let nonzero_check = if idx == 0 {
                         0.expr()
                     } else {
                         config.ensure_minimal_rlp.expr()
                     };
-                    require!((config.tag.expr(), config.num_bytes.expr() - idx.expr(), byte.expr(), nonzero_check) => @FIXED, true, true, false);
->>>>>>> 23ecfe23
+                    require!((config.tag.expr(), config.num_bytes.expr() - idx.expr(), byte.expr(), nonzero_check) => @cb.table(MptTableType::Fixed));
                 }
             }
 
