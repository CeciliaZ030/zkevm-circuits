--- conflicted
+++ resolved
@@ -1,23 +1,8 @@
 use crate::table::MPTProofType;
 
-<<<<<<< HEAD
-use crate::{
-    mpt_circuit::param::{
-        ARITY, BRANCH_0_KEY_POS, COUNTER_WITNESS_LEN, DRIFTED_POS, HASH_WIDTH,
-        IS_ACCOUNT_DELETE_MOD_POS, IS_BALANCE_MOD_POS, IS_BRANCH_C_PLACEHOLDER_POS,
-        IS_BRANCH_S_PLACEHOLDER_POS, IS_CODEHASH_MOD_POS, IS_EXT_LONG_EVEN_C16_POS,
-        IS_EXT_LONG_EVEN_C1_POS, IS_EXT_LONG_ODD_C16_POS, IS_EXT_LONG_ODD_C1_POS,
-        IS_EXT_SHORT_C16_POS, IS_EXT_SHORT_C1_POS, IS_NONCE_MOD_POS, IS_NON_EXISTING_ACCOUNT_POS,
-        IS_NON_EXISTING_STORAGE_POS, IS_STORAGE_MOD_POS, NOT_FIRST_LEVEL_POS, RLP_LIST_LONG,
-        RLP_LIST_SHORT,
-    },
-    table::MPTProofType,
-};
+use serde::{Deserialize, Serialize};
 
-use super::{helpers::Indexable, RlpItemType};
-=======
-use serde::{Deserialize, Serialize};
->>>>>>> d341d7a8
+use super::RlpItemType;
 
 #[derive(Debug, Eq, PartialEq)]
 pub(crate) enum StorageRowType {
@@ -136,557 +121,63 @@
     pub(crate) extension_branch: Option<ExtensionBranchNode>,
     pub(crate) account: Option<AccountNode>,
     pub(crate) storage: Option<StorageNode>,
-<<<<<<< HEAD
-    pub(crate) values: Vec<(RlpItemType, Vec<u8>)>,
-}
-
-#[derive(Debug, Eq, PartialEq, TryFromPrimitive)]
-#[repr(u8)]
-pub(crate) enum MptWitnessRowType {
-    InitBranch = 0,
-    BranchChild = 1,
-    StorageLeafSKey = 2,
-    StorageLeafCKey = 3,
-    HashToBeComputed = 5,
-    AccountLeafKeyS = 6,
-    AccountLeafKeyC = 4,
-    AccountLeafNonceBalanceS = 7,
-    AccountLeafNonceBalanceC = 8,
-    AccountLeafRootCodehashS = 9,
-    AccountLeafNeighbouringLeaf = 10,
-    AccountLeafRootCodehashC = 11,
-    StorageLeafSValue = 13,
-    StorageLeafCValue = 14,
-    NeighbouringStorageLeaf = 15,
-    ExtensionNodeS = 16,
-    ExtensionNodeC = 17,
-    AccountNonExisting = 18,
-    StorageNonExisting = 19,
-}
-
-#[derive(Clone, Debug)]
-pub struct MptWitnessRow<F> {
-    pub(crate) bytes: Vec<u8>,
-    pub(crate) rlp_bytes: Vec<u8>,
-    pub(crate) is_extension: bool,
-    pub(crate) is_placeholder: [bool; 2],
-    pub(crate) modified_index: usize,
-    pub(crate) drifted_index: usize,
-    pub(crate) proof_type: MPTProofType,
-    pub(crate) address: Vec<u8>,
-    _marker: PhantomData<F>,
-}
-
-impl<F: Field> MptWitnessRow<F> {
-    pub fn new(bytes: Vec<u8>) -> Self {
-        Self {
-            bytes,
-            rlp_bytes: Vec::new(),
-            is_extension: false,
-            is_placeholder: [false; 2],
-            modified_index: 0,
-            drifted_index: 0,
-            proof_type: MPTProofType::Disabled,
-            address: Vec::new(),
-            _marker: PhantomData,
-        }
-    }
-
-    pub(crate) fn s(&self) -> Vec<u8> {
-        self.bytes[0..34].to_owned()
-    }
-
-    pub(crate) fn c(&self) -> Vec<u8> {
-        self.bytes[34..68].to_owned()
-    }
-
-    pub(crate) fn get_type(&self) -> MptWitnessRowType {
-        MptWitnessRowType::try_from(self.get_byte_rev(1)).unwrap()
-    }
-
-    pub(crate) fn get_byte_rev(&self, rev_index: usize) -> u8 {
-        self.bytes[self.len() - rev_index]
-    }
-
-    pub(crate) fn get_byte(&self, index: usize) -> u8 {
-        self.bytes[index]
-    }
-
-    pub(crate) fn len(&self) -> usize {
-        self.bytes.len()
-    }
-
-    pub(crate) fn not_first_level(&self) -> u8 {
-        self.get_byte_rev(NOT_FIRST_LEVEL_POS)
-    }
-
-    pub(crate) fn s_root_bytes(&self) -> &[u8] {
-        &self.bytes[self.bytes.len()
-            - 4 * HASH_WIDTH
-            - COUNTER_WITNESS_LEN
-            - IS_NON_EXISTING_STORAGE_POS
-            ..self.bytes.len() - 4 * HASH_WIDTH - COUNTER_WITNESS_LEN - IS_NON_EXISTING_STORAGE_POS
-                + HASH_WIDTH]
-    }
-
-    pub(crate) fn c_root_bytes(&self) -> &[u8] {
-        &self.bytes[self.bytes.len()
-            - 3 * HASH_WIDTH
-            - COUNTER_WITNESS_LEN
-            - IS_NON_EXISTING_STORAGE_POS
-            ..self.bytes.len() - 3 * HASH_WIDTH - COUNTER_WITNESS_LEN - IS_NON_EXISTING_STORAGE_POS
-                + HASH_WIDTH]
-    }
-
-    pub(crate) fn address_bytes(&self) -> &[u8] {
-        &self.bytes[self.bytes.len()
-            - 2 * HASH_WIDTH
-            - COUNTER_WITNESS_LEN
-            - IS_NON_EXISTING_STORAGE_POS
-            ..self.bytes.len() - 2 * HASH_WIDTH - COUNTER_WITNESS_LEN - IS_NON_EXISTING_STORAGE_POS
-                + HASH_WIDTH]
-    }
-
-    pub(crate) fn main(&self) -> &[u8] {
-        &self.bytes[0..self.bytes.len() - 1]
-    }
-}
-
-// TODO(Brecht): Do all of this on the MPT proof generation side
-#[allow(clippy::collapsible_else_if)]
-pub(crate) fn prepare_witness<F: Field>(witness: &mut [MptWitnessRow<F>]) -> Vec<Node> {
-    let mut key_rlp_bytes = Vec::new();
-    for (_, row) in witness
-        .iter_mut()
-        .filter(|r| r.get_type() != MptWitnessRowType::HashToBeComputed)
-        .enumerate()
-    {
-        // Get the proof type directly
-        if row.get_byte_rev(IS_STORAGE_MOD_POS) == 1 {
-            row.proof_type = MPTProofType::StorageChanged;
-        }
-        if row.get_byte_rev(IS_NONCE_MOD_POS) == 1 {
-            row.proof_type = MPTProofType::NonceChanged;
-        }
-        if row.get_byte_rev(IS_BALANCE_MOD_POS) == 1 {
-            row.proof_type = MPTProofType::BalanceChanged;
-        }
-        if row.get_byte_rev(IS_CODEHASH_MOD_POS) == 1 {
-            row.proof_type = MPTProofType::CodeHashExists;
-        }
-        if row.get_byte_rev(IS_ACCOUNT_DELETE_MOD_POS) == 1 {
-            row.proof_type = MPTProofType::AccountDestructed;
-        }
-        if row.get_byte_rev(IS_NON_EXISTING_ACCOUNT_POS) == 1 {
-            row.proof_type = MPTProofType::AccountDoesNotExist;
-        }
-        if row.get_byte_rev(IS_NON_EXISTING_STORAGE_POS) == 1 {
-            row.proof_type = MPTProofType::StorageDoesNotExist;
-        }
-
-        if row.get_type() == MptWitnessRowType::BranchChild {
-            let mut child_s_bytes = row.bytes[0..34].to_owned();
-            if child_s_bytes[1] == 160 {
-                child_s_bytes[0] = 0;
-                child_s_bytes.rotate_left(1);
-            } else {
-                child_s_bytes[0] = 0;
-                child_s_bytes[1] = 0;
-                child_s_bytes.rotate_left(2);
-            };
-
-            let mut child_c_bytes = row.bytes[34..68].to_owned();
-            if child_c_bytes[1] == 160 {
-                child_c_bytes[0] = 0;
-                child_c_bytes.rotate_left(1);
-            } else {
-                child_c_bytes[0] = 0;
-                child_c_bytes[1] = 0;
-                child_c_bytes.rotate_left(2);
-            };
-
-            row.bytes = [
-                child_s_bytes.clone(),
-                child_c_bytes.clone(),
-                row.bytes[68..].to_owned(),
-            ]
-            .concat();
-        }
-
-        if row.get_type() == MptWitnessRowType::ExtensionNodeS
-            || row.get_type() == MptWitnessRowType::ExtensionNodeC
-        {
-            let mut value_bytes = row.bytes[34..68].to_owned();
-            if value_bytes[1] == 160 {
-                value_bytes[0] = 0;
-                value_bytes.rotate_left(1);
-            } else {
-                value_bytes[0] = 0;
-                value_bytes[1] = 0;
-                value_bytes.rotate_left(2);
-            };
-            row.bytes = [
-                row.bytes[0..34].to_owned(),
-                value_bytes.clone(),
-                row.bytes[68..].to_owned(),
-            ]
-            .concat();
-        }
-
-        // Separate the list rlp bytes from the key bytes
-        if row.get_type() == MptWitnessRowType::StorageLeafSKey
-            || row.get_type() == MptWitnessRowType::StorageLeafCKey
-            || row.get_type() == MptWitnessRowType::StorageNonExisting
-            || row.get_type() == MptWitnessRowType::NeighbouringStorageLeaf
-            || row.get_type() == MptWitnessRowType::AccountLeafKeyS
-            || row.get_type() == MptWitnessRowType::AccountLeafKeyC
-            || row.get_type() == MptWitnessRowType::AccountNonExisting
-            || row.get_type() == MptWitnessRowType::AccountLeafNeighbouringLeaf
-            || row.get_type() == MptWitnessRowType::ExtensionNodeS
-        {
-            let len = if row.get_type() == MptWitnessRowType::ExtensionNodeS {
-                34
-            } else {
-                36
-            };
-            let mut key_bytes = row.bytes[0..len].to_owned();
-
-            // Currently the list rlp bytes are dropped for non-key row, restore them here
-            if key_bytes[0] < RLP_LIST_SHORT && row.get_type() != MptWitnessRowType::ExtensionNodeS
-            {
-                key_bytes[..key_rlp_bytes.len()].copy_from_slice(&key_rlp_bytes[..]);
-            }
-
-            const RLP_LIST_LONG_1: u8 = RLP_LIST_LONG + 1;
-            const RLP_LIST_LONG_2: u8 = RLP_LIST_LONG + 2;
-            let mut is_short = false;
-            let mut is_long = false;
-            let mut is_very_long = false;
-            let mut _is_string = false;
-            match key_bytes[0] {
-                RLP_LIST_SHORT..=RLP_LIST_LONG => is_short = true,
-                RLP_LIST_LONG_1 => is_long = true,
-                RLP_LIST_LONG_2 => is_very_long = true,
-                _ => _is_string = true,
-            }
-
-            let num_rlp_bytes = if is_short {
-                1
-            } else if is_long {
-                2
-            } else if is_very_long {
-                3
-            } else {
-                if row.get_type() == MptWitnessRowType::ExtensionNodeS {
-                    0
-                } else {
-                    unreachable!()
-                }
-            };
-            row.rlp_bytes = key_bytes[..num_rlp_bytes].to_vec();
-            for byte in key_bytes[..num_rlp_bytes].iter_mut() {
-                *byte = 0;
-            }
-            key_bytes.rotate_left(num_rlp_bytes);
-            row.bytes = [key_bytes.clone(), row.bytes[len..].to_owned()].concat();
-
-            if row.get_type() == MptWitnessRowType::AccountLeafKeyS
-                || row.get_type() == MptWitnessRowType::StorageLeafSKey
-            {
-                key_rlp_bytes = row.rlp_bytes.clone();
-            }
-        }
-
-        // Separate the RLP bytes and shift the value bytes to the start of the row
-        if row.get_type() == MptWitnessRowType::AccountLeafNonceBalanceS
-            || row.get_type() == MptWitnessRowType::AccountLeafNonceBalanceC
-        {
-            row.rlp_bytes = [row.bytes[..2].to_owned(), row.bytes[34..36].to_owned()].concat();
-
-            let nonce = row.bytes[2..34].to_owned();
-            let balance = row.bytes[36..68].to_owned();
-
-            row.bytes = [
-                nonce,
-                vec![0; 2],
-                balance,
-                vec![0; 2],
-                row.bytes[68..].to_owned(),
-            ]
-            .concat();
-        }
-
-        // Shift the value bytes to the start of the row
-        if row.get_type() == MptWitnessRowType::AccountLeafRootCodehashS
-            || row.get_type() == MptWitnessRowType::AccountLeafRootCodehashC
-        {
-            let storage_root = row.bytes[1..34].to_owned();
-            let codehash = row.bytes[35..68].to_owned();
-
-            row.bytes = [
-                storage_root,
-                vec![0; 1],
-                codehash,
-                vec![0; 1],
-                row.bytes[68..].to_owned(),
-            ]
-            .concat();
-        }
-
-        if row.get_type() == MptWitnessRowType::InitBranch {
-            // Extract the RLP bytes
-            row.rlp_bytes = [row.bytes[4..7].to_owned(), row.bytes[7..10].to_owned()].concat();
-
-            // Store a single value that the branch is an extension node or not
-            row.is_extension = row.get_byte(IS_EXT_LONG_ODD_C16_POS)
-                + row.get_byte(IS_EXT_LONG_ODD_C1_POS)
-                + row.get_byte(IS_EXT_SHORT_C16_POS)
-                + row.get_byte(IS_EXT_SHORT_C1_POS)
-                + row.get_byte(IS_EXT_LONG_EVEN_C16_POS)
-                + row.get_byte(IS_EXT_LONG_EVEN_C1_POS)
-                == 1;
-            row.is_placeholder = [
-                row.get_byte(IS_BRANCH_S_PLACEHOLDER_POS) == 1,
-                row.get_byte(IS_BRANCH_C_PLACEHOLDER_POS) == 1,
-            ];
-            row.modified_index = row.get_byte(BRANCH_0_KEY_POS) as usize;
-            row.drifted_index = row.get_byte(DRIFTED_POS) as usize;
-            // Move the modified branch into the init row
-            row.bytes = [vec![0; 68], row.bytes[68..].to_owned()].concat();
-        }
-
-        // Shift the value bytes to the start of the row
-        if row.get_type() == MptWitnessRowType::StorageLeafSValue
-            || row.get_type() == MptWitnessRowType::StorageLeafCValue
-        {
-            row.rlp_bytes = vec![row.bytes[0]];
-            row.bytes = [row.bytes[1..].to_owned()].concat();
-        }
-    }
-
-    let cached_witness = witness.to_owned();
-    for (idx, row) in witness
-        .iter_mut()
-        .filter(|r| r.get_type() != MptWitnessRowType::HashToBeComputed)
-        .enumerate()
-    {
-        if row.get_type() == MptWitnessRowType::InitBranch {
-            // Move the modified branch into the init row
-            let mod_bytes = cached_witness[idx + 1 + row.modified_index].c();
-            row.bytes = [mod_bytes, row.bytes[34..].to_owned()].concat();
-        }
-    }
-
-    let mut nodes = Vec::new();
-    let witness = witness
-        .iter()
-        .filter(|r| r.get_type() != MptWitnessRowType::HashToBeComputed)
-        .collect::<Vec<_>>();
-    let mut offset = 0;
-    while offset < witness.len() {
-        let mut new_proof = offset == 0;
-        if offset > 0 {
-            let row_prev = witness[offset - 1].clone();
-            let not_first_level_prev = row_prev.not_first_level();
-            let not_first_level_cur = witness[offset].not_first_level();
-            if not_first_level_cur == 0 && not_first_level_prev == 1 {
-                new_proof = true;
-            }
-        }
-
-        if new_proof {
-            let mut new_row = witness[offset].clone();
-            new_row.bytes = [
-                vec![160; 1],
-                new_row.s_root_bytes().to_owned(),
-                vec![0; 1],
-                vec![160; 1],
-                new_row.c_root_bytes().to_owned(),
-                vec![0; 1],
-            ]
-            .concat();
-
-            let mut node_rows =
-                vec![(RlpItemType::Value, Vec::new()); StartRowType::Count as usize];
-            node_rows[StartRowType::RootS as usize] = (RlpItemType::Value, new_row.s());
-            node_rows[StartRowType::RootC as usize] = (RlpItemType::Value, new_row.c());
-
-            let start_node = StartNode {
-                proof_type: new_row.proof_type,
-            };
-            nodes.push(Node {
-                start: Some(start_node),
-                values: node_rows,
-                ..Default::default()
-            });
-        }
-
-        if witness[offset].get_type() == MptWitnessRowType::InitBranch {
-            let row_init = witness[offset].to_owned();
-            let is_placeholder = row_init.is_placeholder;
-            let is_extension = row_init.is_extension;
-            let modified_index = row_init.modified_index;
-            let mut drifted_index = row_init.drifted_index;
-            // If no placeholder branch, we set `drifted_pos = modified_node`. This
-            // is needed just to make some other constraints (`s_mod_node_hash_rlc`
-            // and `c_mod_node_hash_rlc` correspond to the proper node) easier to write.
-            if !is_placeholder[true.idx()] && !is_placeholder[false.idx()] {
-                drifted_index = modified_index;
-            }
-            let branch_list_rlp_bytes = [
-                row_init.rlp_bytes[0..3].to_owned(),
-                row_init.rlp_bytes[3..6].to_owned(),
-            ];
-            let child_bytes: [_; ARITY + 1] =
-                array_init::array_init(|i| (RlpItemType::Node, witness[offset + i].s()));
-            let ext_list_rlp_bytes = witness[offset + 17].rlp_bytes.to_owned();
-
-            let mut node_rows =
-                vec![(RlpItemType::Value, Vec::new()); ExtensionBranchRowType::Count as usize];
-            node_rows[..(ARITY + 1)].clone_from_slice(&child_bytes[..(ARITY + 1)]);
-            node_rows[ExtensionBranchRowType::KeyS as usize] =
-                (RlpItemType::Key, witness[offset + 17].s());
-            node_rows[ExtensionBranchRowType::ValueS as usize] =
-                (RlpItemType::Node, witness[offset + 17].c());
-            node_rows[ExtensionBranchRowType::KeyC as usize] =
-                (RlpItemType::Nibbles, witness[offset + 18].s());
-            node_rows[ExtensionBranchRowType::ValueC as usize] =
-                (RlpItemType::Node, witness[offset + 18].c());
-            offset += 19;
-
-            let extension_branch_node = ExtensionBranchNode {
-                is_extension,
-                is_placeholder,
-                extension: ExtensionNode {
-                    list_rlp_bytes: ext_list_rlp_bytes,
-                },
-                branch: BranchNode {
-                    modified_index,
-                    drifted_index,
-                    list_rlp_bytes: branch_list_rlp_bytes,
-                },
-            };
-            nodes.push(Node {
-                extension_branch: Some(extension_branch_node),
-                values: node_rows,
-                ..Default::default()
-            });
-        } else if witness[offset].get_type() == MptWitnessRowType::StorageLeafSKey {
-            let row_key = [&witness[offset], &witness[offset + 2]];
-            let row_value = [&witness[offset + 1], &witness[offset + 3]];
-            let row_drifted = &witness[offset + 4];
-            let row_wrong = &witness[offset + 5];
-            offset += 6;
-
-            let list_rlp_bytes = [
-                row_key[true.idx()].rlp_bytes.to_owned(),
-                row_key[false.idx()].rlp_bytes.to_owned(),
-            ];
-            let value_rlp_bytes = [
-                row_value[true.idx()].rlp_bytes.to_owned(),
-                row_value[false.idx()].rlp_bytes.to_owned(),
-            ];
-            let drifted_rlp_bytes = row_drifted.rlp_bytes.clone();
-            let wrong_rlp_bytes = row_wrong.rlp_bytes.clone();
-
-            let mut node_rows =
-                vec![(RlpItemType::Value, Vec::new()); StorageRowType::Count as usize];
-            node_rows[StorageRowType::KeyS as usize] = (RlpItemType::Key, row_key[true.idx()].s());
-            node_rows[StorageRowType::ValueS as usize] =
-                (RlpItemType::Value, row_value[true.idx()].s());
-            node_rows[StorageRowType::KeyC as usize] = (RlpItemType::Key, row_key[false.idx()].s());
-            node_rows[StorageRowType::ValueC as usize] =
-                (RlpItemType::Value, row_value[false.idx()].s());
-            node_rows[StorageRowType::Drifted as usize] = (RlpItemType::Key, row_drifted.s());
-            node_rows[StorageRowType::Wrong as usize] = (RlpItemType::Key, row_wrong.s());
-
-            let storage_node = StorageNode {
-                list_rlp_bytes,
-                value_rlp_bytes,
-                drifted_rlp_bytes,
-                wrong_rlp_bytes,
-            };
-            nodes.push(Node {
-                storage: Some(storage_node),
-                values: node_rows,
-                ..Default::default()
-            });
-        } else if witness[offset].get_type() == MptWitnessRowType::AccountLeafKeyS {
-            let key_s = witness[offset].to_owned();
-            let key_c = witness[offset + 1].to_owned();
-            let nonce_balance_s = witness[offset + 3].to_owned();
-            let nonce_balance_c = witness[offset + 4].to_owned();
-            let storage_codehash_s = witness[offset + 5].to_owned();
-            let storage_codehash_c = witness[offset + 6].to_owned();
-            let row_drifted = witness[offset + 7].to_owned();
-            let row_wrong = witness[offset + 2].to_owned();
-            let address = witness[offset].address_bytes().to_owned();
-            offset += 8;
-
-            let list_rlp_bytes = [key_s.rlp_bytes.to_owned(), key_c.rlp_bytes.to_owned()];
-            let value_rlp_bytes = [
-                nonce_balance_s.rlp_bytes[..2].to_owned(),
-                nonce_balance_c.rlp_bytes[..2].to_owned(),
-            ];
-            let value_list_rlp_bytes = [
-                nonce_balance_s.rlp_bytes[2..].to_owned(),
-                nonce_balance_c.rlp_bytes[2..].to_owned(),
-            ];
-            let drifted_rlp_bytes = row_drifted.rlp_bytes.clone();
-            let wrong_rlp_bytes = row_wrong.rlp_bytes.clone();
-
-            let mut node_rows =
-                vec![(RlpItemType::Value, Vec::new()); AccountRowType::Count as usize];
-            node_rows[AccountRowType::KeyS as usize] = (RlpItemType::Key, key_s.s());
-            node_rows[AccountRowType::KeyC as usize] = (RlpItemType::Key, key_c.s());
-            node_rows[AccountRowType::NonceS as usize] = (RlpItemType::Value, nonce_balance_s.s());
-            node_rows[AccountRowType::BalanceS as usize] =
-                (RlpItemType::Value, nonce_balance_s.c());
-            node_rows[AccountRowType::StorageS as usize] =
-                (RlpItemType::Hash, storage_codehash_s.s());
-            node_rows[AccountRowType::CodehashS as usize] =
-                (RlpItemType::Hash, storage_codehash_s.c());
-            node_rows[AccountRowType::NonceC as usize] = (RlpItemType::Value, nonce_balance_c.s());
-            node_rows[AccountRowType::BalanceC as usize] =
-                (RlpItemType::Value, nonce_balance_c.c());
-            node_rows[AccountRowType::StorageC as usize] =
-                (RlpItemType::Hash, storage_codehash_c.s());
-            node_rows[AccountRowType::CodehashC as usize] =
-                (RlpItemType::Hash, storage_codehash_c.c());
-            node_rows[AccountRowType::Drifted as usize] = (RlpItemType::Key, row_drifted.s());
-            node_rows[AccountRowType::Wrong as usize] = (RlpItemType::Key, row_wrong.s());
-
-            let account_node = AccountNode {
-                address,
-                list_rlp_bytes,
-                value_rlp_bytes,
-                value_list_rlp_bytes,
-                drifted_rlp_bytes,
-                wrong_rlp_bytes,
-            };
-            nodes.push(Node {
-                account: Some(account_node),
-                values: node_rows,
-                ..Default::default()
-            });
-        }
-    }
-
-    // Dummy end state
-    let start_node = StartNode {
-        proof_type: MPTProofType::Disabled,
-    };
-    nodes.push(Node {
-        start: Some(start_node),
-        values: vec![(RlpItemType::Value, vec![0]); StartRowType::Count as usize],
-        ..Default::default()
-    });
-
-    nodes
-=======
     /// MPT node values
     pub values: Vec<Vec<u8>>,
     /// MPT keccak data
     pub keccak_data: Vec<Vec<u8>>,
->>>>>>> d341d7a8
-}+}
+
+/// RLP types start
+pub const NODE_RLP_TYPES_START: [RlpItemType; StartRowType::Count as usize] =
+    [RlpItemType::Hash, RlpItemType::Hash];
+
+/// RLP types branch
+pub const NODE_RLP_TYPES_BRANCH: [RlpItemType; ExtensionBranchRowType::Count as usize] = [
+    RlpItemType::Node,
+    RlpItemType::Node,
+    RlpItemType::Node,
+    RlpItemType::Node,
+    RlpItemType::Node,
+    RlpItemType::Node,
+    RlpItemType::Node,
+    RlpItemType::Node,
+    RlpItemType::Node,
+    RlpItemType::Node,
+    RlpItemType::Node,
+    RlpItemType::Node,
+    RlpItemType::Node,
+    RlpItemType::Node,
+    RlpItemType::Node,
+    RlpItemType::Node,
+    RlpItemType::Node,
+    RlpItemType::Key,
+    RlpItemType::Node,
+    RlpItemType::Nibbles,
+    RlpItemType::Node,
+];
+
+/// RLP types account
+pub const NODE_RLP_TYPES_ACCOUNT: [RlpItemType; AccountRowType::Count as usize] = [
+    RlpItemType::Key,
+    RlpItemType::Key,
+    RlpItemType::Value,
+    RlpItemType::Value,
+    RlpItemType::Hash,
+    RlpItemType::Hash,
+    RlpItemType::Value,
+    RlpItemType::Value,
+    RlpItemType::Hash,
+    RlpItemType::Hash,
+    RlpItemType::Key,
+    RlpItemType::Key,
+];
+
+/// RLP types account
+pub const NODE_RLP_TYPES_STORAGE: [RlpItemType; StorageRowType::Count as usize] = [
+    RlpItemType::Key,
+    RlpItemType::Value,
+    RlpItemType::Key,
+    RlpItemType::Value,
+    RlpItemType::Key,
+    RlpItemType::Key,
+];