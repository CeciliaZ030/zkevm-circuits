//! The Read-Write table related structs
use std::{collections::HashMap, iter};

use bus_mapping::{
    exec_trace::OperationRef,
    operation::{
        self, AccountField, CallContextField, StepStateField, Target, TxLogField, TxReceiptField,
    },
};
use eth_types::{Address, Field, ToAddress, ToScalar, Word, U256};
use halo2_proofs::circuit::Value;
use itertools::Itertools;

use crate::{
    table::{
        AccountFieldTag, CallContextFieldTag, StepStateFieldTag, TxLogFieldTag, TxReceiptFieldTag,
    },
    util::{build_tx_log_address, unwrap_value, word},
};

use super::MptUpdates;

const U64_BYTES: usize = u64::BITS as usize / 8usize;

/// Rw constainer for a witness block
#[derive(Debug, Default, Clone)]
pub struct RwMap(pub HashMap<Target, Vec<Rw>>);

impl std::ops::Index<(Target, usize)> for RwMap {
    type Output = Rw;

    fn index(&self, (tag, idx): (Target, usize)) -> &Self::Output {
        &self.0.get(&tag).unwrap()[idx]
    }
}

impl std::ops::Index<OperationRef> for RwMap {
    type Output = Rw;

    fn index(&self, OperationRef(tag, idx): OperationRef) -> &Self::Output {
        &self.0.get(&tag).unwrap()[idx]
    }
}

impl RwMap {
    /// Check rw_counter is continuous
    pub fn check_rw_counter_sanity(&self) {
        for (rw_counter_prev, rw_counter_cur) in self
            .0
            .iter()
            .filter(|(tag, _rs)| !matches!(tag, Target::Padding) && !matches!(tag, Target::Start))
            .flat_map(|(_tag, rs)| rs)
            .map(|r| r.rw_counter())
            .sorted()
            .tuple_windows()
        {
            debug_assert_eq!(rw_counter_cur - rw_counter_prev, 1);
        }
    }
    /// Check value in the same way like StateCircuit
    pub fn check_value(&self) {
        let err_msg_first = "first access reads don't change value";
        let err_msg_non_first = "non-first access reads don't change value";
        let rows = self.table_assignments(false);
        let updates = MptUpdates::mock_from(&rows);
        let mut errs = Vec::new();
        for idx in 1..rows.len() {
            let row = &rows[idx];
            let prev_row = &rows[idx - 1];
            let is_first = {
                let key = |row: &Rw| {
                    (
                        row.tag() as u64,
                        row.id().unwrap_or_default(),
                        row.address().unwrap_or_default(),
                        row.field_tag().unwrap_or_default(),
                        row.storage_key().unwrap_or_default(),
                    )
                };
                key(prev_row) != key(row)
            };
            if !row.is_write() {
                let value = row.value_assignment();
                if is_first {
                    // value == init_value
                    let init_value = updates
                        .get(row)
                        .map(|u| u.value_assignments().1)
                        .unwrap_or_default();
                    if value != init_value {
                        errs.push((idx, err_msg_first, *row, *prev_row));
                    }
                } else {
                    // value == prev_value
                    let prev_value = prev_row.value_assignment();

                    if value != prev_value {
                        errs.push((idx, err_msg_non_first, *row, *prev_row));
                    }
                }
            }
        }
        if !errs.is_empty() {
            log::error!("after rw value check, err num: {}", errs.len());
            for (idx, err_msg, row, prev_row) in errs {
                log::error!(
                    "err: rw idx: {}, reason: \"{}\", row: {:?}, prev_row: {:?}",
                    idx,
                    err_msg,
                    row,
                    prev_row
                );
            }
        }
    }
    /// Calculates the number of Rw::Padding rows needed.
    /// `target_len` is allowed to be 0 as an "auto" mode,
    pub(crate) fn padding_len(rows_len: usize, target_len: usize) -> usize {
        if target_len > rows_len {
            target_len - rows_len
        } else {
            if target_len != 0 {
                panic!(
                    "RwMap::padding_len overflow, target_len: {}, rows_len: {}",
                    target_len, rows_len
                );
            }
            0
        }
    }
    /// padding Rw::Start/Rw::Padding accordingly
    pub fn table_assignments_padding(
        rows: &[Rw],
        target_len: usize,
        is_first_row_padding: bool,
    ) -> (Vec<Rw>, usize) {
        // Remove Start/Padding rows as we will add them from scratch.
        let rows_trimmed: Vec<Rw> = rows
            .iter()
            .filter(|rw| !matches!(rw, Rw::Start { .. } | Rw::Padding { .. }))
            .cloned()
            .collect();
        let padding_length = {
            let length = Self::padding_len(rows_trimmed.len(), target_len);
            if is_first_row_padding {
                length.saturating_sub(1)
            } else {
                length
            }
        };
<<<<<<< HEAD
        let start_padding_rw_counter =
            rows_trimmed.last().map(|row| row.rw_counter()).unwrap_or(1) + 1;
=======

        // option 1: need to provide padding starting rw_counter at function parameters
        // option 2: just padding after local max rw_counter + 1
        // We adapt option 2 for now
        // the side effect is it introduce malleable proof when append `Rw::Padding` rw_counter,
        // because `Rw::Padding` is not global unique
        let start_padding_rw_counter = rows_trimmed
            .iter()
            .map(|rw| rw.rw_counter())
            .max()
            .unwrap_or(1)
            + 1;
>>>>>>> 4c7b8d0f
        let padding = (start_padding_rw_counter..start_padding_rw_counter + padding_length)
            .map(|rw_counter| Rw::Padding { rw_counter });
        (
            iter::empty()
                .chain(is_first_row_padding.then_some(Rw::Start { rw_counter: 1 }))
                .chain(rows_trimmed.into_iter())
                .chain(padding.into_iter())
                .collect(),
            padding_length,
        )
    }
    /// Build Rws for assignment
    pub fn table_assignments(&self, keep_chronological_order: bool) -> Vec<Rw> {
        let mut rows: Vec<Rw> = self.0.values().flatten().cloned().collect();
        if keep_chronological_order {
<<<<<<< HEAD
            rows.sort_by_key(|row| row.rw_counter());
=======
            rows.sort_by_key(|row| (row.rw_counter(), row.tag() as u64));
>>>>>>> 4c7b8d0f
        } else {
            rows.sort_by_key(|row| {
                (
                    row.tag() as u64,
                    row.id().unwrap_or_default(),
                    row.address().unwrap_or_default(),
                    row.field_tag().unwrap_or_default(),
                    row.storage_key().unwrap_or_default(),
                    row.rw_counter(),
                )
            });
        }

        rows
    }
}

#[allow(
    missing_docs,
    reason = "Some of the docs are tedious and can be found at https://github.com/privacy-scaling-explorations/zkevm-specs/blob/master/specs/tables.md"
)]
/// Read-write records in execution. Rws are used for connecting evm circuit and
/// state circuits.
#[derive(Clone, Copy, Debug)]
pub enum Rw {
    /// Start
    Start { rw_counter: usize },
    /// TxAccessListAccount
    TxAccessListAccount {
        rw_counter: usize,
        is_write: bool,
        tx_id: usize,
        account_address: Address,
        is_warm: bool,
        is_warm_prev: bool,
    },
    /// TxAccessListAccountStorage
    TxAccessListAccountStorage {
        rw_counter: usize,
        is_write: bool,
        tx_id: usize,
        account_address: Address,
        storage_key: Word,
        is_warm: bool,
        is_warm_prev: bool,
    },
    /// TxRefund
    TxRefund {
        rw_counter: usize,
        is_write: bool,
        tx_id: usize,
        value: u64,
        value_prev: u64,
    },
    /// Account
    Account {
        rw_counter: usize,
        is_write: bool,
        account_address: Address,
        field_tag: AccountFieldTag,
        value: Word,
        value_prev: Word,
    },
    /// AccountStorage
    AccountStorage {
        rw_counter: usize,
        is_write: bool,
        account_address: Address,
        storage_key: Word,
        value: Word,
        value_prev: Word,
        tx_id: usize,
        committed_value: Word,
    },
    /// CallContext
    CallContext {
        rw_counter: usize,
        is_write: bool,
        call_id: usize,
        field_tag: CallContextFieldTag,
        value: Word,
    },
    /// Stack
    Stack {
        rw_counter: usize,
        is_write: bool,
        call_id: usize,
        stack_pointer: usize,
        value: Word,
    },
    /// Memory
    Memory {
        rw_counter: usize,
        is_write: bool,
        call_id: usize,
        memory_address: u64,
        byte: u8,
    },
    /// TxLog
    TxLog {
        rw_counter: usize,
        is_write: bool,
        tx_id: usize,
        log_id: u64, // pack this can index together into address?
        field_tag: TxLogFieldTag,
        /// index has 3 usages depends on `crate::table::TxLogFieldTag`
        /// - topic index (0..4) if field_tag is TxLogFieldTag::Topic
        /// - byte index if field_tag is TxLogFieldTag:Data
        /// - 0 for other field tags
        index: usize,
        /// when it is topic field, value can be word type
        value: Word,
    },
    /// TxReceipt
    TxReceipt {
        rw_counter: usize,
        is_write: bool,
        tx_id: usize,
        field_tag: TxReceiptFieldTag,
        value: u64,
    },

    /// StepState
    StepState {
        rw_counter: usize,
        is_write: bool,
        field_tag: StepStateFieldTag,
        value: Word,
    },

    /// ...

    /// Padding, must be the largest enum
    Padding { rw_counter: usize },
}

/// general to vector
pub trait ToVec<T> {
    /// to 2d vec
    fn to2dvec(&self) -> Vec<Vec<T>>;
}

impl<F: Field> ToVec<Value<F>> for Vec<Rw> {
    fn to2dvec(&self) -> Vec<Vec<Value<F>>> {
        self.iter()
            .map(|row| {
                row.table_assignment::<F>()
                    .unwrap()
                    .values()
                    .iter()
                    .map(|f| Value::known(*f))
                    .collect::<Vec<Value<F>>>()
            })
            .collect::<Vec<Vec<Value<F>>>>()
    }
}

/// Rw table row assignment
#[derive(Default, Clone, Copy, Debug)]
pub struct RwRow<F> {
    pub(crate) rw_counter: F,
    pub(crate) is_write: F,
    pub(crate) tag: F,
    pub(crate) id: F,
    pub(crate) address: F,
    pub(crate) field_tag: F,
    pub(crate) storage_key: word::Word<F>,
    pub(crate) value: word::Word<F>,
    pub(crate) value_prev: word::Word<F>,
    pub(crate) init_val: word::Word<F>,
}

impl<F: Field> RwRow<F> {
    pub(crate) fn values(&self) -> [F; 14] {
        [
            self.rw_counter,
            self.is_write,
            self.tag,
            self.id,
            self.address,
            self.field_tag,
            self.storage_key.lo(),
            self.storage_key.hi(),
            self.value.lo(),
            self.value.hi(),
            self.value_prev.lo(),
            self.value_prev.hi(),
            self.init_val.lo(),
            self.init_val.hi(),
        ]
    }

    pub(crate) fn rlc(&self, randomness: F) -> F {
        let values = self.values();
        values
            .iter()
            .rev()
            .fold(F::ZERO, |acc, value| acc * randomness + value)
    }
}

impl<F: Field> RwRow<Value<F>> {
    pub(crate) fn unwrap(self) -> RwRow<F> {
        let unwrap_f = |f: Value<F>| {
            let mut inner = None;
            _ = f.map(|v| {
                inner = Some(v);
            });
            inner.unwrap_or_default()
        };
        let unwrap_w = |f: word::Word<Value<F>>| {
            let (lo, hi) = f.into_lo_hi();
            word::Word::new([unwrap_f(lo), unwrap_f(hi)])
        };

        RwRow {
            rw_counter: unwrap_f(self.rw_counter),
            is_write: unwrap_f(self.is_write),
            tag: unwrap_f(self.tag),
            id: unwrap_f(self.id),
            address: unwrap_f(self.address),
            field_tag: unwrap_f(self.field_tag),
            storage_key: unwrap_w(self.storage_key),
            value: unwrap_w(self.value),
            value_prev: unwrap_w(self.value_prev),
            init_val: unwrap_w(self.init_val),
        }
    }

    /// padding Rw::Start/Rw::Padding accordingly
    pub fn padding(
        rows: &[RwRow<Value<F>>],
        target_len: usize,
        is_first_row_padding: bool,
    ) -> (Vec<RwRow<Value<F>>>, usize) {
        // Remove Start/Padding rows as we will add them from scratch.
        let rows_trimmed = rows
            .iter()
            .filter(|rw| {
                let tag = unwrap_value(rw.tag);
                !(tag == F::from(Target::Start as u64) || tag == F::from(Target::Padding as u64))
                    && tag != F::ZERO // 0 is invalid tag
            })
            .cloned()
            .collect::<Vec<RwRow<Value<F>>>>();
        let padding_length = {
            let length = RwMap::padding_len(rows_trimmed.len(), target_len);
            if is_first_row_padding {
                length.saturating_sub(1)
            } else {
                length
            }
        };
        let start_padding_rw_counter = {
            let start_padding_rw_counter = rows_trimmed
<<<<<<< HEAD
                .last()
                .map(|row| unwrap_value(row.rw_counter))
=======
                .iter()
                .map(|rw| unwrap_value(rw.rw_counter))
                .max()
>>>>>>> 4c7b8d0f
                .unwrap_or(F::from(1u64))
                + F::ONE;
            // Assume root of unity < 2**64
            assert!(
                start_padding_rw_counter.to_repr()[U64_BYTES..]
                    .iter()
                    .cloned()
                    .sum::<u8>()
                    == 0,
                "rw counter > 2 ^ 64"
            );
            u64::from_le_bytes(
                start_padding_rw_counter.to_repr()[..U64_BYTES]
                    .try_into()
                    .unwrap(),
            )
        } as usize;

        let padding = (start_padding_rw_counter..start_padding_rw_counter + padding_length).map(
            |rw_counter| RwRow {
                rw_counter: Value::known(F::from(rw_counter as u64)),
                tag: Value::known(F::from(Target::Padding as u64)),
                ..Default::default()
            },
        );
        (
            iter::once(RwRow {
                rw_counter: Value::known(F::ONE),
                tag: Value::known(F::from(Target::Start as u64)),
                ..Default::default()
            })
            .take(if is_first_row_padding { 1 } else { 0 })
            .chain(rows_trimmed.into_iter())
            .chain(padding.into_iter())
            .collect(),
            padding_length,
        )
    }
}

impl<F: Field> ToVec<Value<F>> for Vec<RwRow<Value<F>>> {
    fn to2dvec(&self) -> Vec<Vec<Value<F>>> {
        self.iter()
            .map(|row| {
                row.unwrap()
                    .values()
                    .iter()
                    .map(|f| Value::known(*f))
                    .collect::<Vec<Value<F>>>()
            })
            .collect::<Vec<Vec<Value<F>>>>()
    }
}

impl Rw {
    pub(crate) fn tx_access_list_value_pair(&self) -> (bool, bool) {
        match self {
            Self::TxAccessListAccount {
                is_warm,
                is_warm_prev,
                ..
            } => (*is_warm, *is_warm_prev),
            Self::TxAccessListAccountStorage {
                is_warm,
                is_warm_prev,
                ..
            } => (*is_warm, *is_warm_prev),
            _ => unreachable!(),
        }
    }

    pub(crate) fn tx_refund_value_pair(&self) -> (u64, u64) {
        match self {
            Self::TxRefund {
                value, value_prev, ..
            } => (*value, *value_prev),
            _ => unreachable!(),
        }
    }

    pub(crate) fn account_balance_pair(&self) -> (Word, Word) {
        match self {
            Self::Account {
                value,
                value_prev,
                field_tag,
                ..
            } => {
                debug_assert_eq!(field_tag, &AccountFieldTag::Balance);
                (*value, *value_prev)
            }
            _ => unreachable!(),
        }
    }

    pub(crate) fn account_nonce_pair(&self) -> (Word, Word) {
        match self {
            Self::Account {
                value,
                value_prev,
                field_tag,
                ..
            } => {
                debug_assert_eq!(field_tag, &AccountFieldTag::Nonce);
                (*value, *value_prev)
            }
            _ => unreachable!(),
        }
    }

    pub(crate) fn account_codehash_pair(&self) -> (Word, Word) {
        match self {
            Self::Account {
                value,
                value_prev,
                field_tag,
                ..
            } => {
                debug_assert_eq!(field_tag, &AccountFieldTag::CodeHash);
                (*value, *value_prev)
            }
            _ => unreachable!(),
        }
    }

    pub(crate) fn aux_pair(&self) -> (usize, Word) {
        match self {
            Self::AccountStorage {
                tx_id,
                committed_value,
                ..
            } => (*tx_id, *committed_value),
            _ => unreachable!(),
        }
    }

    pub(crate) fn storage_value_aux(&self) -> (Word, Word, usize, Word) {
        match self {
            Self::AccountStorage {
                value,
                value_prev,
                tx_id,
                committed_value,
                ..
            } => (*value, *value_prev, *tx_id, *committed_value),
            _ => unreachable!(),
        }
    }

    pub(crate) fn call_context_value(&self) -> Word {
        match self {
            Self::CallContext { value, .. } => *value,
            _ => unreachable!(),
        }
    }

    pub(crate) fn stack_value(&self) -> Word {
        match self {
            Self::Stack { value, .. } => *value,
            _ => unreachable!(),
        }
    }

    pub(crate) fn receipt_value(&self) -> u64 {
        match self {
            Self::TxReceipt { value, .. } => *value,
            _ => unreachable!(),
        }
    }

    pub(crate) fn memory_value(&self) -> u8 {
        match self {
            Self::Memory { byte, .. } => *byte,
            _ => unreachable!(),
        }
    }

    pub(crate) fn table_assignment<F: Field>(&self) -> RwRow<Value<F>> {
        RwRow {
            rw_counter: Value::known(F::from(self.rw_counter() as u64)),
            is_write: Value::known(F::from(self.is_write() as u64)),
            tag: Value::known(F::from(self.tag() as u64)),
            id: Value::known(F::from(self.id().unwrap_or_default() as u64)),
            address: Value::known(self.address().unwrap_or_default().to_scalar().unwrap()),
            field_tag: Value::known(F::from(self.field_tag().unwrap_or_default())),
            storage_key: word::Word::from(self.storage_key().unwrap_or_default()).into_value(),
            value: word::Word::from(self.value_assignment()).into_value(),
            value_prev: word::Word::from(self.value_prev_assignment().unwrap_or_default())
                .into_value(),
            init_val: word::Word::from(self.committed_value_assignment().unwrap_or_default())
                .into_value(),
        }
    }

    pub(crate) fn rw_counter(&self) -> usize {
        match self {
            Self::Start { rw_counter }
            | Self::Padding { rw_counter }
            | Self::Memory { rw_counter, .. }
            | Self::Stack { rw_counter, .. }
            | Self::AccountStorage { rw_counter, .. }
            | Self::TxAccessListAccount { rw_counter, .. }
            | Self::TxAccessListAccountStorage { rw_counter, .. }
            | Self::TxRefund { rw_counter, .. }
            | Self::Account { rw_counter, .. }
            | Self::CallContext { rw_counter, .. }
            | Self::StepState { rw_counter, .. }
            | Self::TxLog { rw_counter, .. }
            | Self::TxReceipt { rw_counter, .. } => *rw_counter,
        }
    }

    pub(crate) fn is_write(&self) -> bool {
        match self {
            Self::Padding { .. } | Self::Start { .. } => false,
            Self::Memory { is_write, .. }
            | Self::Stack { is_write, .. }
            | Self::AccountStorage { is_write, .. }
            | Self::TxAccessListAccount { is_write, .. }
            | Self::TxAccessListAccountStorage { is_write, .. }
            | Self::TxRefund { is_write, .. }
            | Self::Account { is_write, .. }
            | Self::CallContext { is_write, .. }
            | Self::StepState { is_write, .. }
            | Self::TxLog { is_write, .. }
            | Self::TxReceipt { is_write, .. } => *is_write,
        }
    }

    pub(crate) fn tag(&self) -> Target {
        match self {
            Self::Padding { .. } => Target::Padding,
            Self::Start { .. } => Target::Start,
            Self::Memory { .. } => Target::Memory,
            Self::Stack { .. } => Target::Stack,
            Self::AccountStorage { .. } => Target::Storage,
            Self::TxAccessListAccount { .. } => Target::TxAccessListAccount,
            Self::TxAccessListAccountStorage { .. } => Target::TxAccessListAccountStorage,
            Self::TxRefund { .. } => Target::TxRefund,
            Self::Account { .. } => Target::Account,
            Self::CallContext { .. } => Target::CallContext,
            Self::TxLog { .. } => Target::TxLog,
            Self::TxReceipt { .. } => Target::TxReceipt,
            Self::StepState { .. } => Target::StepState,
        }
    }

    pub(crate) fn id(&self) -> Option<usize> {
        match self {
            Self::AccountStorage { tx_id, .. }
            | Self::TxAccessListAccount { tx_id, .. }
            | Self::TxAccessListAccountStorage { tx_id, .. }
            | Self::TxRefund { tx_id, .. }
            | Self::TxLog { tx_id, .. }
            | Self::TxReceipt { tx_id, .. } => Some(*tx_id),
            Self::CallContext { call_id, .. }
            | Self::Stack { call_id, .. }
            | Self::Memory { call_id, .. } => Some(*call_id),
            Self::Padding { .. }
            | Self::Start { .. }
            | Self::Account { .. }
            | Self::StepState { .. } => None,
        }
    }

    pub(crate) fn address(&self) -> Option<Address> {
        match self {
            Self::TxAccessListAccount {
                account_address, ..
            }
            | Self::TxAccessListAccountStorage {
                account_address, ..
            }
            | Self::Account {
                account_address, ..
            }
            | Self::AccountStorage {
                account_address, ..
            } => Some(*account_address),
            Self::Memory { memory_address, .. } => Some(U256::from(*memory_address).to_address()),
            Self::Stack { stack_pointer, .. } => {
                Some(U256::from(*stack_pointer as u64).to_address())
            }
            Self::TxLog {
                log_id,
                field_tag,
                index,
                ..
            } => {
                // make field_tag fit into one limb (16 bits)
                Some(build_tx_log_address(*index as u64, *field_tag, *log_id))
            }
            Self::Padding { .. }
            | Self::Start { .. }
            | Self::CallContext { .. }
            | Self::StepState { .. }
            | Self::TxRefund { .. }
            | Self::TxReceipt { .. } => None,
        }
    }

    pub(crate) fn field_tag(&self) -> Option<u64> {
        match self {
            Self::Account { field_tag, .. } => Some(*field_tag as u64),
            Self::CallContext { field_tag, .. } => Some(*field_tag as u64),
            Self::StepState { field_tag, .. } => Some(*field_tag as u64),
            Self::TxReceipt { field_tag, .. } => Some(*field_tag as u64),
            Self::Padding { .. }
            | Self::Start { .. }
            | Self::Memory { .. }
            | Self::Stack { .. }
            | Self::AccountStorage { .. }
            | Self::TxAccessListAccount { .. }
            | Self::TxAccessListAccountStorage { .. }
            | Self::TxRefund { .. }
            | Self::TxLog { .. } => None,
        }
    }

    pub(crate) fn storage_key(&self) -> Option<Word> {
        match self {
            Self::AccountStorage { storage_key, .. }
            | Self::TxAccessListAccountStorage { storage_key, .. } => Some(*storage_key),
            Self::Padding { .. }
            | Self::Start { .. }
            | Self::CallContext { .. }
            | Self::StepState { .. }
            | Self::Stack { .. }
            | Self::Memory { .. }
            | Self::TxRefund { .. }
            | Self::Account { .. }
            | Self::TxAccessListAccount { .. }
            | Self::TxLog { .. }
            | Self::TxReceipt { .. } => None,
        }
    }

    pub(crate) fn value_assignment(&self) -> Word {
        match self {
            Self::Padding { .. } | Self::Start { .. } => U256::zero(),
            Self::CallContext { value, .. }
            | Self::StepState { value, .. }
            | Self::Account { value, .. }
            | Self::AccountStorage { value, .. }
            | Self::Stack { value, .. }
            | Self::TxLog { value, .. } => *value,
            Self::TxAccessListAccount { is_warm, .. }
            | Self::TxAccessListAccountStorage { is_warm, .. } => U256::from(*is_warm as u64),
            Self::Memory { byte, .. } => U256::from(u64::from(*byte)),
            Self::TxRefund { value, .. } | Self::TxReceipt { value, .. } => U256::from(*value),
        }
    }

    pub(crate) fn value_prev_assignment(&self) -> Option<Word> {
        match self {
            Self::Account { value_prev, .. } | Self::AccountStorage { value_prev, .. } => {
                Some(*value_prev)
            }
            Self::TxAccessListAccount { is_warm_prev, .. }
            | Self::TxAccessListAccountStorage { is_warm_prev, .. } => {
                Some(U256::from(*is_warm_prev as u64))
            }
            Self::TxRefund { value_prev, .. } => Some(U256::from(*value_prev)),
            Self::Padding { .. }
            | Self::Start { .. }
            | Self::Stack { .. }
            | Self::Memory { .. }
            | Self::CallContext { .. }
            | Self::StepState { .. }
            | Self::TxLog { .. }
            | Self::TxReceipt { .. } => None,
        }
    }

    fn committed_value_assignment(&self) -> Option<Word> {
        match self {
            Self::AccountStorage {
                committed_value, ..
            } => Some(*committed_value),
            _ => None,
        }
    }
}

impl From<&operation::OperationContainer> for RwMap {
    fn from(container: &operation::OperationContainer) -> Self {
        let mut rws = HashMap::default();

        rws.insert(
            Target::Padding,
            container
                .padding
                .iter()
                .map(|op| Rw::Padding {
                    rw_counter: op.rwc().into(),
                })
                .collect(),
        );
        rws.insert(
            Target::Start,
            container
                .start
                .iter()
                .map(|op| Rw::Start {
                    rw_counter: op.rwc().into(),
                })
                .collect(),
        );
        rws.insert(
            Target::TxAccessListAccount,
            container
                .tx_access_list_account
                .iter()
                .map(|op| Rw::TxAccessListAccount {
                    rw_counter: op.rwc().into(),
                    is_write: op.rw().is_write(),
                    tx_id: op.op().tx_id,
                    account_address: op.op().address,
                    is_warm: op.op().is_warm,
                    is_warm_prev: op.op().is_warm_prev,
                })
                .collect(),
        );
        rws.insert(
            Target::TxAccessListAccountStorage,
            container
                .tx_access_list_account_storage
                .iter()
                .map(|op| Rw::TxAccessListAccountStorage {
                    rw_counter: op.rwc().into(),
                    is_write: op.rw().is_write(),
                    tx_id: op.op().tx_id,
                    account_address: op.op().address,
                    storage_key: op.op().key,
                    is_warm: op.op().is_warm,
                    is_warm_prev: op.op().is_warm_prev,
                })
                .collect(),
        );
        rws.insert(
            Target::TxRefund,
            container
                .tx_refund
                .iter()
                .map(|op| Rw::TxRefund {
                    rw_counter: op.rwc().into(),
                    is_write: op.rw().is_write(),
                    tx_id: op.op().tx_id,
                    value: op.op().value,
                    value_prev: op.op().value_prev,
                })
                .collect(),
        );
        rws.insert(
            Target::Account,
            container
                .account
                .iter()
                .map(|op| Rw::Account {
                    rw_counter: op.rwc().into(),
                    is_write: op.rw().is_write(),
                    account_address: op.op().address,
                    field_tag: match op.op().field {
                        AccountField::Nonce => AccountFieldTag::Nonce,
                        AccountField::Balance => AccountFieldTag::Balance,
                        AccountField::CodeHash => AccountFieldTag::CodeHash,
                    },
                    value: op.op().value,
                    value_prev: op.op().value_prev,
                })
                .collect(),
        );
        rws.insert(
            Target::Storage,
            container
                .storage
                .iter()
                .map(|op| Rw::AccountStorage {
                    rw_counter: op.rwc().into(),
                    is_write: op.rw().is_write(),
                    account_address: op.op().address,
                    storage_key: op.op().key,
                    value: op.op().value,
                    value_prev: op.op().value_prev,
                    tx_id: op.op().tx_id,
                    committed_value: op.op().committed_value,
                })
                .collect(),
        );
        rws.insert(
            Target::CallContext,
            container
                .call_context
                .iter()
                .map(|op| Rw::CallContext {
                    rw_counter: op.rwc().into(),
                    is_write: op.rw().is_write(),
                    call_id: op.op().call_id,
                    field_tag: match op.op().field {
                        CallContextField::RwCounterEndOfReversion => {
                            CallContextFieldTag::RwCounterEndOfReversion
                        }
                        CallContextField::CallerId => CallContextFieldTag::CallerId,
                        CallContextField::TxId => CallContextFieldTag::TxId,
                        CallContextField::Depth => CallContextFieldTag::Depth,
                        CallContextField::CallerAddress => CallContextFieldTag::CallerAddress,
                        CallContextField::CalleeAddress => CallContextFieldTag::CalleeAddress,
                        CallContextField::CallDataOffset => CallContextFieldTag::CallDataOffset,
                        CallContextField::CallDataLength => CallContextFieldTag::CallDataLength,
                        CallContextField::ReturnDataOffset => CallContextFieldTag::ReturnDataOffset,
                        CallContextField::ReturnDataLength => CallContextFieldTag::ReturnDataLength,
                        CallContextField::Value => CallContextFieldTag::Value,
                        CallContextField::IsSuccess => CallContextFieldTag::IsSuccess,
                        CallContextField::IsPersistent => CallContextFieldTag::IsPersistent,
                        CallContextField::IsStatic => CallContextFieldTag::IsStatic,
                        CallContextField::LastCalleeId => CallContextFieldTag::LastCalleeId,
                        CallContextField::LastCalleeReturnDataOffset => {
                            CallContextFieldTag::LastCalleeReturnDataOffset
                        }
                        CallContextField::LastCalleeReturnDataLength => {
                            CallContextFieldTag::LastCalleeReturnDataLength
                        }
                        CallContextField::IsRoot => CallContextFieldTag::IsRoot,
                        CallContextField::IsCreate => CallContextFieldTag::IsCreate,
                        CallContextField::CodeHash => CallContextFieldTag::CodeHash,
                        CallContextField::ProgramCounter => CallContextFieldTag::ProgramCounter,
                        CallContextField::StackPointer => CallContextFieldTag::StackPointer,
                        CallContextField::GasLeft => CallContextFieldTag::GasLeft,
                        CallContextField::MemorySize => CallContextFieldTag::MemorySize,
                        CallContextField::ReversibleWriteCounter => {
                            CallContextFieldTag::ReversibleWriteCounter
                        }
                    },
                    value: op.op().value,
                })
                .collect(),
        );
        rws.insert(
            Target::Stack,
            container
                .stack
                .iter()
                .map(|op| Rw::Stack {
                    rw_counter: op.rwc().into(),
                    is_write: op.rw().is_write(),
                    call_id: op.op().call_id(),
                    stack_pointer: usize::from(*op.op().address()),
                    value: *op.op().value(),
                })
                .collect(),
        );
        rws.insert(
            Target::Memory,
            container
                .memory
                .iter()
                .map(|op| Rw::Memory {
                    rw_counter: op.rwc().into(),
                    is_write: op.rw().is_write(),
                    call_id: op.op().call_id(),
                    memory_address: u64::from_le_bytes(
                        op.op().address().to_le_bytes()[..U64_BYTES]
                            .try_into()
                            .unwrap(),
                    ),
                    byte: op.op().value(),
                })
                .collect(),
        );
        rws.insert(
            Target::TxLog,
            container
                .tx_log
                .iter()
                .map(|op| Rw::TxLog {
                    rw_counter: op.rwc().into(),
                    is_write: op.rw().is_write(),
                    tx_id: op.op().tx_id,
                    log_id: op.op().log_id as u64,
                    field_tag: match op.op().field {
                        TxLogField::Address => TxLogFieldTag::Address,
                        TxLogField::Topic => TxLogFieldTag::Topic,
                        TxLogField::Data => TxLogFieldTag::Data,
                    },
                    index: op.op().index,
                    value: op.op().value,
                })
                .collect(),
        );
        rws.insert(
            Target::TxReceipt,
            container
                .tx_receipt
                .iter()
                .map(|op| Rw::TxReceipt {
                    rw_counter: op.rwc().into(),
                    is_write: op.rw().is_write(),
                    tx_id: op.op().tx_id,
                    field_tag: match op.op().field {
                        TxReceiptField::PostStateOrStatus => TxReceiptFieldTag::PostStateOrStatus,
                        TxReceiptField::LogLength => TxReceiptFieldTag::LogLength,
                        TxReceiptField::CumulativeGasUsed => TxReceiptFieldTag::CumulativeGasUsed,
                    },
                    value: op.op().value,
                })
                .collect(),
        );
        rws.insert(
            Target::StepState,
            container
                .step_state
                .iter()
                .map(|op| Rw::StepState {
                    rw_counter: op.rwc().into(),
                    is_write: op.rw().is_write(),
                    field_tag: match op.op().field {
                        StepStateField::CallID => StepStateFieldTag::CallID,
                        StepStateField::IsRoot => StepStateFieldTag::IsRoot,
                        StepStateField::IsCreate => StepStateFieldTag::IsCreate,
                        StepStateField::CodeHash => StepStateFieldTag::CodeHash,
                        StepStateField::ProgramCounter => StepStateFieldTag::ProgramCounter,
                        StepStateField::StackPointer => StepStateFieldTag::StackPointer,
                        StepStateField::GasLeft => StepStateFieldTag::GasLeft,
                        StepStateField::MemoryWordSize => StepStateFieldTag::MemoryWordSize,
                        StepStateField::ReversibleWriteCounter => {
                            StepStateFieldTag::ReversibleWriteCounter
                        }
                        StepStateField::LogID => StepStateFieldTag::LogID,
                    },
                    value: op.op().value,
                })
                .collect(),
        );

        Self(rws)
    }
}<|MERGE_RESOLUTION|>--- conflicted
+++ resolved
@@ -148,10 +148,6 @@
                 length
             }
         };
-<<<<<<< HEAD
-        let start_padding_rw_counter =
-            rows_trimmed.last().map(|row| row.rw_counter()).unwrap_or(1) + 1;
-=======
 
         // option 1: need to provide padding starting rw_counter at function parameters
         // option 2: just padding after local max rw_counter + 1
@@ -164,7 +160,6 @@
             .max()
             .unwrap_or(1)
             + 1;
->>>>>>> 4c7b8d0f
         let padding = (start_padding_rw_counter..start_padding_rw_counter + padding_length)
             .map(|rw_counter| Rw::Padding { rw_counter });
         (
@@ -180,11 +175,7 @@
     pub fn table_assignments(&self, keep_chronological_order: bool) -> Vec<Rw> {
         let mut rows: Vec<Rw> = self.0.values().flatten().cloned().collect();
         if keep_chronological_order {
-<<<<<<< HEAD
-            rows.sort_by_key(|row| row.rw_counter());
-=======
             rows.sort_by_key(|row| (row.rw_counter(), row.tag() as u64));
->>>>>>> 4c7b8d0f
         } else {
             rows.sort_by_key(|row| {
                 (
@@ -440,14 +431,9 @@
         };
         let start_padding_rw_counter = {
             let start_padding_rw_counter = rows_trimmed
-<<<<<<< HEAD
-                .last()
-                .map(|row| unwrap_value(row.rw_counter))
-=======
                 .iter()
                 .map(|rw| unwrap_value(rw.rw_counter))
                 .max()
->>>>>>> 4c7b8d0f
                 .unwrap_or(F::from(1u64))
                 + F::ONE;
             // Assume root of unity < 2**64
