//! Public Input Circuit implementation
mod param;

#[cfg(any(feature = "test", test, feature = "test-circuits"))]
mod dev;
#[cfg(any(feature = "test", test))]
mod test;

use eth_types::{
    geth_types::{BlockConstants, Transaction},
    sign_types::SignData,
<<<<<<< HEAD
    Address, BigEndianHash, Field, ToBigEndian, ToLittleEndian, ToScalar, Word, H256,
};
use halo2_proofs::plonk::{Instance, SecondPhase};
use keccak256::plain::Keccak;
=======
    Address, BigEndianHash, Field, Keccak, ToBigEndian, ToLittleEndian, ToScalar, Word, H256,
};
use halo2_proofs::plonk::{Instance, SecondPhase};
>>>>>>> 73b2aebc
use param::*;
use std::marker::PhantomData;

use crate::{
    table::{BlockTable, LookupTable, TxFieldTag, TxTable},
    tx_circuit::TX_LEN,
    util::{random_linear_combine_word as rlc, Challenges, SubCircuit, SubCircuitConfig},
    witness,
};
use gadgets::{
    is_zero::IsZeroChip,
    util::{not, or, Expr},
};
use halo2_proofs::{
    circuit::{AssignedCell, Layouter, Region, Value},
    plonk::{Advice, Column, ConstraintSystem, Error, Fixed, Selector},
    poly::Rotation,
};

#[cfg(any(feature = "test", test, feature = "test-circuits"))]
use halo2_proofs::{circuit::SimpleFloorPlanner, plonk::Circuit};

/// Values of the block table (as in the spec)
#[derive(Clone, Default, Debug)]
pub struct BlockValues {
    coinbase: Address,
    gas_limit: u64,
    number: u64,
    timestamp: u64,
    difficulty: Word,
    base_fee: Word, // NOTE: BaseFee was added by EIP-1559 and is ignored in legacy headers.
    chain_id: u64,
    history_hashes: Vec<H256>,
}

/// Values of the tx table (as in the spec)
#[derive(Default, Debug, Clone)]
pub struct TxValues {
    nonce: u64,
    gas: u64, // gas limit
    gas_price: Word,
    from_addr: Address,
    to_addr: Address,
    is_create: bool,
    value: Word,
    call_data_len: u64,
    call_data_gas_cost: u64,
    tx_sign_hash: [u8; 32],
}

/// Extra values (not contained in block or tx tables)
#[derive(Default, Debug, Clone)]
pub struct ExtraValues {
    // block_hash: H256,
    state_root: H256,
    prev_state_root: H256,
}

/// PublicData contains all the values that the PiCircuit recieves as input
#[derive(Debug, Clone)]
pub struct PublicData {
    /// chain id
    pub chain_id: Word,
    /// History hashes contains the most recent 256 block hashes in history,
    /// where the latest one is at history_hashes[history_hashes.len() - 1].
    pub history_hashes: Vec<Word>,
    /// Block Transactions
    pub transactions: Vec<eth_types::Transaction>,
    /// Block State Root
    pub state_root: H256,
    /// Previous block root
    pub prev_state_root: H256,
    /// Constants related to Ethereum block
    pub block_constants: BlockConstants,
}

impl Default for PublicData {
    fn default() -> Self {
        PublicData {
            chain_id: Word::default(),
            history_hashes: vec![],
            transactions: vec![],
            state_root: H256::zero(),
            prev_state_root: H256::zero(),
            block_constants: BlockConstants::default(),
        }
    }
}

impl PublicData {
    /// Returns struct with values for the block table
    pub fn get_block_table_values(&self) -> BlockValues {
        let history_hashes = [
            vec![H256::zero(); 256 - self.history_hashes.len()],
            self.history_hashes
                .iter()
                .map(|&hash| H256::from(hash.to_be_bytes()))
                .collect(),
        ]
        .concat();
        BlockValues {
            coinbase: self.block_constants.coinbase,
            gas_limit: self.block_constants.gas_limit.as_u64(),
            number: self.block_constants.number.as_u64(),
            timestamp: self.block_constants.timestamp.as_u64(),
            difficulty: self.block_constants.difficulty,
            base_fee: self.block_constants.base_fee,
            chain_id: self.chain_id.as_u64(),
            history_hashes,
        }
    }

    /// Returns struct with values for the tx table
    pub fn get_tx_table_values(&self) -> Vec<TxValues> {
        let chain_id: u64 = self
            .chain_id
            .try_into()
            .expect("Error converting chain_id to u64");
        let mut tx_vals = vec![];
        for tx in &self.txs() {
            let sign_data: SignData = tx
                .sign_data(chain_id)
                .expect("Error computing tx_sign_hash");
            let mut msg_hash_le = [0u8; 32];
            msg_hash_le.copy_from_slice(sign_data.msg_hash.to_bytes().as_slice());
            tx_vals.push(TxValues {
                nonce: tx.nonce.as_u64(),
                gas_price: tx.gas_price,
                gas: tx.gas_limit.as_u64(),
                from_addr: tx.from,
                to_addr: tx.to_or_zero(),
                is_create: tx.is_create(),
                value: tx.value,
                call_data_len: tx.call_data.len() as u64,
                call_data_gas_cost: tx.call_data_gas_cost(),
                tx_sign_hash: msg_hash_le,
            });
        }
        tx_vals
    }

    /// Returns struct with the extra values
    pub fn get_extra_values(&self) -> ExtraValues {
        ExtraValues {
            // block_hash: self.hash.unwrap_or_else(H256::zero),
            state_root: self.state_root,
            prev_state_root: self.prev_state_root,
        }
    }

    fn txs(&self) -> Vec<Transaction> {
        self.transactions.iter().map(Transaction::from).collect()
    }
}

/// Config for PiCircuit
#[derive(Clone, Debug)]
pub struct PiCircuitConfig<F: Field> {
    /// Max number of supported transactions
    max_txs: usize,
    /// Max number of supported calldata bytes
    max_calldata: usize,

    q_block_table: Selector,
    q_tx_table: Selector,
    q_tx_calldata: Selector,
    q_calldata_start: Selector,

    tx_id_inv: Column<Advice>,
    tx_value_inv: Column<Advice>,
    tx_id_diff_inv: Column<Advice>,
    fixed_u16: Column<Fixed>,
    calldata_gas_cost: Column<Advice>,
    is_final: Column<Advice>,

    raw_public_inputs: Column<Advice>,
    rpi_rlc_acc: Column<Advice>,
    rand_rpi: Column<Advice>,
    q_not_end: Selector,
    q_end: Selector,

    pi: Column<Instance>, // rpi_rand, rpi_rlc, chain_ID, state_root, prev_state_root

    _marker: PhantomData<F>,
    // External tables
    block_table: BlockTable,
    tx_table: TxTable,
}

/// Circuit configuration arguments
pub struct PiCircuitConfigArgs {
    /// Max number of supported transactions
    pub max_txs: usize,
    /// Max number of supported calldata bytes
    pub max_calldata: usize,
    /// TxTable
    pub tx_table: TxTable,
    /// BlockTable
    pub block_table: BlockTable,
}

impl<F: Field> SubCircuitConfig<F> for PiCircuitConfig<F> {
    type ConfigArgs = PiCircuitConfigArgs;

    /// Return a new PiCircuitConfig
    fn new(
        meta: &mut ConstraintSystem<F>,
        Self::ConfigArgs {
            max_txs,
            max_calldata,
            block_table,
            tx_table,
        }: Self::ConfigArgs,
    ) -> Self {
        let q_block_table = meta.selector();

        let q_tx_table = meta.complex_selector();
        let q_tx_calldata = meta.complex_selector();
        let q_calldata_start = meta.complex_selector();
        // Tx Table
        let tx_id = tx_table.tx_id;
        let tx_value = tx_table.value;
        let tag = tx_table.tag;
        let index = tx_table.index;
        let tx_id_inv = meta.advice_column();
        let tx_value_inv = meta.advice_column_in(SecondPhase);
        let tx_id_diff_inv = meta.advice_column();
        // The difference of tx_id of adjacent rows in calldata part of tx table
        // lies in the interval [0, 2^16] if their tx_id both do not equal to zero.
        // We do not use 2^8 for the reason that a large block may have more than
        // 2^8 transfer transactions which have 21000*2^8 (~ 5.376M) gas.
        let fixed_u16 = meta.fixed_column();
        let calldata_gas_cost = meta.advice_column_in(SecondPhase);
        let is_final = meta.advice_column();

        let raw_public_inputs = meta.advice_column_in(SecondPhase);
        let rpi_rlc_acc = meta.advice_column_in(SecondPhase);
        let rand_rpi = meta.advice_column();
        let q_not_end = meta.selector();
        let q_end = meta.selector();

        let pi = meta.instance_column();

        // Annotate table columns
        tx_table.annotate_columns(meta);
        block_table.annotate_columns(meta);

        meta.enable_equality(raw_public_inputs);
        meta.enable_equality(rpi_rlc_acc);
        meta.enable_equality(rand_rpi);
        meta.enable_equality(pi);

        // 0.0 rpi_rlc_acc[0] == RLC(raw_public_inputs, rand_rpi)
        meta.create_gate(
            "rpi_rlc_acc[i] = rand_rpi * rpi_rlc_acc[i+1] + raw_public_inputs[i]",
            |meta| {
                // q_not_end * row.rpi_rlc_acc ==
                // (q_not_end * row_next.rpi_rlc_acc * row.rand_rpi + row.raw_public_inputs )
                let q_not_end = meta.query_selector(q_not_end);
                let cur_rpi_rlc_acc = meta.query_advice(rpi_rlc_acc, Rotation::cur());
                let next_rpi_rlc_acc = meta.query_advice(rpi_rlc_acc, Rotation::next());
                let rand_rpi = meta.query_advice(rand_rpi, Rotation::cur());
                let raw_public_inputs = meta.query_advice(raw_public_inputs, Rotation::cur());

                vec![
                    q_not_end * (next_rpi_rlc_acc * rand_rpi + raw_public_inputs - cur_rpi_rlc_acc),
                ]
            },
        );
        meta.create_gate("rpi_rlc_acc[last] = raw_public_inputs[last]", |meta| {
            let q_end = meta.query_selector(q_end);
            let raw_public_inputs = meta.query_advice(raw_public_inputs, Rotation::cur());
            let rpi_rlc_acc = meta.query_advice(rpi_rlc_acc, Rotation::cur());
            vec![q_end * (raw_public_inputs - rpi_rlc_acc)]
        });

        // 0.1 rand_rpi[i] == rand_rpi[j]
        meta.create_gate("rand_pi = rand_rpi.next", |meta| {
            // q_not_end * row.rand_rpi == q_not_end * row_next.rand_rpi
            let q_not_end = meta.query_selector(q_not_end);
            let cur_rand_rpi = meta.query_advice(rand_rpi, Rotation::cur());
            let next_rand_rpi = meta.query_advice(rand_rpi, Rotation::next());

            vec![q_not_end * (cur_rand_rpi - next_rand_rpi)]
        });

        // 0.2 Block table -> value column match with raw_public_inputs at expected
        // offset
        meta.create_gate("block_table[i] = raw_public_inputs[offset + i]", |meta| {
            let q_block_table = meta.query_selector(q_block_table);
            let block_value = meta.query_advice(block_table.value, Rotation::cur());
            let rpi_block_value = meta.query_advice(raw_public_inputs, Rotation::cur());
            vec![q_block_table * (block_value - rpi_block_value)]
        });

        let offset = BLOCK_LEN + 1 + EXTRA_LEN;
        let tx_table_len = max_txs * TX_LEN + 1;

        //  0.3 Tx table -> {tx_id, index, value} column match with raw_public_inputs
        // at expected offset
        meta.create_gate(
            "tx_table.tx_id[i] == raw_public_inputs[offset + i]",
            |meta| {
                // row.q_tx_table * row.tx_table.tx_id
                // == row.q_tx_table * row_offset_tx_table_tx_id.raw_public_inputs
                let q_tx_table = meta.query_selector(q_tx_table);
                let tx_id = meta.query_advice(tx_table.tx_id, Rotation::cur());
                let rpi_tx_id = meta.query_advice(raw_public_inputs, Rotation(offset as i32));

                vec![q_tx_table * (tx_id - rpi_tx_id)]
            },
        );

        meta.create_gate(
            "tx_table.index[i] == raw_public_inputs[offset + tx_table_len + i]",
            |meta| {
                // row.q_tx_table * row.tx_table.tx_index
                // == row.q_tx_table * row_offset_tx_table_tx_index.raw_public_inputs
                let q_tx_table = meta.query_selector(q_tx_table);
                let tx_index = meta.query_advice(tx_table.index, Rotation::cur());
                let rpi_tx_index =
                    meta.query_advice(raw_public_inputs, Rotation((offset + tx_table_len) as i32));

                vec![q_tx_table * (tx_index - rpi_tx_index)]
            },
        );

        meta.create_gate(
            "tx_table.tx_value[i] == raw_public_inputs[offset + 2* tx_table_len + i]",
            |meta| {
                // (row.q_tx_calldata | row.q_tx_table) * row.tx_table.tx_value
                // == (row.q_tx_calldata | row.q_tx_table) *
                // row_offset_tx_table_tx_value.raw_public_inputs
                let q_tx_table = meta.query_selector(q_tx_table);
                let tx_value = meta.query_advice(tx_value, Rotation::cur());
                let q_tx_calldata = meta.query_selector(q_tx_calldata);
                let rpi_tx_value = meta.query_advice(
                    raw_public_inputs,
                    Rotation((offset + 2 * tx_table_len) as i32),
                );

                vec![or::expr([q_tx_table, q_tx_calldata]) * (tx_value - rpi_tx_value)]
            },
        );

        let tx_id_is_zero_config = IsZeroChip::configure(
            meta,
            |meta| meta.query_selector(q_tx_calldata),
            |meta| meta.query_advice(tx_table.tx_id, Rotation::cur()),
            tx_id_inv,
        );
        let tx_value_is_zero_config = IsZeroChip::configure(
            meta,
            |meta| {
                or::expr([
                    meta.query_selector(q_tx_table),
                    meta.query_selector(q_tx_calldata),
                ])
            },
            |meta| meta.query_advice(tx_value, Rotation::cur()),
            tx_value_inv,
        );
        let _tx_id_diff_is_zero_config = IsZeroChip::configure(
            meta,
            |meta| meta.query_selector(q_tx_calldata),
            |meta| {
                meta.query_advice(tx_table.tx_id, Rotation::next())
                    - meta.query_advice(tx_table.tx_id, Rotation::cur())
            },
            tx_id_diff_inv,
        );

        meta.lookup_any("tx_id_diff", |meta| {
            let tx_id_next = meta.query_advice(tx_id, Rotation::next());
            let tx_id = meta.query_advice(tx_id, Rotation::cur());
            let tx_id_inv_next = meta.query_advice(tx_id_inv, Rotation::next());
            let tx_id_diff_inv = meta.query_advice(tx_id_diff_inv, Rotation::cur());
            let fixed_u16_table = meta.query_fixed(fixed_u16, Rotation::cur());

            let tx_id_next_nonzero = tx_id_next.expr() * tx_id_inv_next;
            let tx_id_not_equal_to_next = (tx_id_next.expr() - tx_id.expr()) * tx_id_diff_inv;
            let tx_id_diff_minus_one = tx_id_next - tx_id - 1.expr();

            vec![(
                tx_id_diff_minus_one * tx_id_next_nonzero * tx_id_not_equal_to_next,
                fixed_u16_table,
            )]
        });

        meta.create_gate("calldata constraints", |meta| {
            let q_is_calldata = meta.query_selector(q_tx_calldata);
            let q_calldata_start = meta.query_selector(q_calldata_start);
            let tx_idx = meta.query_advice(tx_id, Rotation::cur());
            let tx_idx_next = meta.query_advice(tx_id, Rotation::next());
            let tx_idx_inv_next = meta.query_advice(tx_id_inv, Rotation::next());
            let tx_idx_diff_inv = meta.query_advice(tx_id_diff_inv, Rotation::cur());
            let idx = meta.query_advice(index, Rotation::cur());
            let idx_next = meta.query_advice(index, Rotation::next());
            let value_next = meta.query_advice(tx_value, Rotation::next());
            let value_next_inv = meta.query_advice(tx_value_inv, Rotation::next());

            let gas_cost = meta.query_advice(calldata_gas_cost, Rotation::cur());
            let gas_cost_next = meta.query_advice(calldata_gas_cost, Rotation::next());
            let is_final = meta.query_advice(is_final, Rotation::cur());

            let is_tx_id_nonzero = not::expr(tx_id_is_zero_config.expr());
            let is_tx_id_next_nonzero = tx_idx_next.expr() * tx_idx_inv_next.expr();

            let is_value_zero = tx_value_is_zero_config.expr();
            let is_value_nonzero = not::expr(tx_value_is_zero_config.expr());

            let is_value_next_nonzero = value_next.expr() * value_next_inv.expr();
            let is_value_next_zero = not::expr(is_value_next_nonzero.expr());

            // gas = value == 0 ? 4 : 16
            let gas = ZERO_BYTE_GAS_COST.expr() * is_value_zero.expr()
                + NONZERO_BYTE_GAS_COST.expr() * is_value_nonzero.expr();
            let gas_next = ZERO_BYTE_GAS_COST.expr() * is_value_next_zero
                + NONZERO_BYTE_GAS_COST.expr() * is_value_next_nonzero;

            // if tx_id == 0 then idx == 0, tx_id_next == 0
            let default_calldata_row_constraint1 = tx_id_is_zero_config.expr() * idx.expr();
            let default_calldata_row_constraint2 = tx_id_is_zero_config.expr() * tx_idx_next.expr();
            let default_calldata_row_constraint3 = tx_id_is_zero_config.expr() * is_final.expr();
            let default_calldata_row_constraint4 = tx_id_is_zero_config.expr() * gas_cost.expr();

            // if tx_id != 0 then
            //    1. tx_id_next == tx_id: idx_next == idx + 1, gas_cost_next == gas_cost +
            //       gas_next, is_final == false;
            //    2. tx_id_next == tx_id + 1 + x (where x is in [0, 2^16)): idx_next == 0,
            //       gas_cost_next == gas_next, is_final == true;
            //    3. tx_id_next == 0: is_final == true, idx_next == 0, gas_cost_next == 0;
            // either case 1, case 2 or case 3 holds.

            let tx_id_equal_to_next =
                1.expr() - (tx_idx_next.expr() - tx_idx.expr()) * tx_idx_diff_inv.expr();
            let idx_of_same_tx_constraint =
                tx_id_equal_to_next.clone() * (idx_next.expr() - idx.expr() - 1.expr());
            let idx_of_next_tx_constraint = (tx_idx_next.expr() - tx_idx.expr()) * idx_next.expr();

            let gas_cost_of_same_tx_constraint = tx_id_equal_to_next.clone()
                * (gas_cost_next.expr() - gas_cost.expr() - gas_next.expr());
            let gas_cost_of_next_tx_constraint = is_tx_id_next_nonzero.expr()
                * (tx_idx_next.expr() - tx_idx.expr())
                * (gas_cost_next.expr() - gas_next.expr());

            let is_final_of_same_tx_constraint = tx_id_equal_to_next * is_final.expr();
            let is_final_of_next_tx_constraint =
                (tx_idx_next.expr() - tx_idx.expr()) * (is_final.expr() - 1.expr());

            // if tx_id != 0 then
            //    1. q_calldata_start * (index - 0) == 0 and
            //    2. q_calldata_start * (gas_cost - gas) == 0.

            vec![
                q_is_calldata.expr() * default_calldata_row_constraint1,
                q_is_calldata.expr() * default_calldata_row_constraint2,
                q_is_calldata.expr() * default_calldata_row_constraint3,
                q_is_calldata.expr() * default_calldata_row_constraint4,
                q_is_calldata.expr() * is_tx_id_nonzero.expr() * idx_of_same_tx_constraint,
                q_is_calldata.expr() * is_tx_id_nonzero.expr() * idx_of_next_tx_constraint,
                q_is_calldata.expr() * is_tx_id_nonzero.expr() * gas_cost_of_same_tx_constraint,
                q_is_calldata.expr() * is_tx_id_nonzero.expr() * gas_cost_of_next_tx_constraint,
                q_is_calldata.expr() * is_tx_id_nonzero.expr() * is_final_of_same_tx_constraint,
                q_is_calldata.expr() * is_tx_id_nonzero.expr() * is_final_of_next_tx_constraint,
                q_calldata_start.expr() * is_tx_id_nonzero.expr() * (idx - 0.expr()),
                q_calldata_start.expr() * is_tx_id_nonzero.expr() * (gas_cost - gas),
            ]
        });

        // Test if tx tag equals to CallDataLength
        let tx_tag_is_cdl_config = IsZeroChip::configure(
            meta,
            |meta| meta.query_selector(q_tx_table),
            |meta| meta.query_fixed(tag, Rotation::cur()) - TxFieldTag::CallDataLength.expr(),
            tx_id_inv,
        );

        meta.create_gate(
            "call_data_gas_cost should be zero if call_data_length is zero",
            |meta| {
                let q_tx_table = meta.query_selector(q_tx_table);

                let is_calldata_length_zero = tx_value_is_zero_config.expr();
                let is_calldata_length_row = tx_tag_is_cdl_config.expr();
                let calldata_cost = meta.query_advice(tx_value, Rotation::next());

                vec![q_tx_table * is_calldata_length_row * is_calldata_length_zero * calldata_cost]
            },
        );

        meta.lookup_any("gas_cost in tx table", |meta| {
            let q_tx_table = meta.query_selector(q_tx_table);
            let is_final = meta.query_advice(is_final, Rotation::cur());

            let tx_id = meta.query_advice(tx_id, Rotation::cur());

            // calldata gas cost assigned in the tx table
            // CallDataGasCost is on the next row of CallDataLength
            let calldata_cost_assigned = meta.query_advice(tx_value, Rotation::next());
            // calldata gas cost calculated in call data
            let calldata_cost_calc = meta.query_advice(calldata_gas_cost, Rotation::cur());

            let is_calldata_length_row = tx_tag_is_cdl_config.expr();
            let is_calldata_length_nonzero = not::expr(tx_value_is_zero_config.expr());

            // lookup (tx_id, true, is_calldata_length_nonzero * is_calldata_cost *
            // gas_cost) in the table (tx_id, is_final, gas_cost)
            // if q_tx_table is true
            let condition = q_tx_table * is_calldata_length_nonzero * is_calldata_length_row;

            vec![
                (condition.expr() * tx_id.expr(), tx_id),
                (condition.expr() * 1.expr(), is_final),
                (
                    condition.expr() * calldata_cost_assigned,
                    calldata_cost_calc,
                ),
            ]
        });

        Self {
            max_txs,
            max_calldata,
            q_block_table,
            block_table,
            q_tx_table,
            q_tx_calldata,
            q_calldata_start,
            tx_table,
            tx_id_inv,
            tx_value_inv,
            tx_id_diff_inv,
            fixed_u16,
            calldata_gas_cost,
            is_final,
            raw_public_inputs,
            rpi_rlc_acc,
            rand_rpi,
            q_not_end,
            q_end,
            pi,
            _marker: PhantomData,
        }
    }
}

impl<F: Field> PiCircuitConfig<F> {
    /// Return the number of rows in the circuit
    #[inline]
    fn circuit_len(&self) -> usize {
        // +1 empty row in block table, +1 empty row in tx_table
        BLOCK_LEN + 1 + EXTRA_LEN + 3 * (TX_LEN * self.max_txs + 1) + self.max_calldata
    }

    fn assign_tx_empty_row(&self, region: &mut Region<'_, F>, offset: usize) -> Result<(), Error> {
        region.assign_advice(
            || "tx_id",
            self.tx_table.tx_id,
            offset,
            || Value::known(F::ZERO),
        )?;
        region.assign_advice(
            || "tx_id_inv",
            self.tx_id_inv,
            offset,
            || Value::known(F::ZERO),
        )?;
        region.assign_fixed(
            || "tag",
            self.tx_table.tag,
            offset,
            || Value::known(F::from(TxFieldTag::Null as u64)),
        )?;
        region.assign_advice(
            || "index",
            self.tx_table.index,
            offset,
            || Value::known(F::ZERO),
        )?;
        region.assign_advice(
            || "tx_value",
            self.tx_table.value,
            offset,
            || Value::known(F::ZERO),
        )?;
        region.assign_advice(
            || "tx_value_inv",
            self.tx_value_inv,
            offset,
            || Value::known(F::ZERO),
        )?;
        region.assign_advice(
            || "is_final",
            self.is_final,
            offset,
            || Value::known(F::ZERO),
        )?;
        region.assign_advice(
            || "gas_cost",
            self.calldata_gas_cost,
            offset,
            || Value::known(F::ZERO),
        )?;
        Ok(())
    }
    /// Assigns a tx_table row and stores the values in a vec for the
    /// raw_public_inputs column
    #[allow(clippy::too_many_arguments)]
    fn assign_tx_row(
        &self,
        region: &mut Region<'_, F>,
        offset: usize,
        tx_id: usize,
        tag: TxFieldTag,
        index: usize,
        tx_value: F,
        raw_pi_vals: &mut [F],
    ) -> Result<(), Error> {
        let tx_id = F::from(tx_id as u64);
        // tx_id_inv = (tag - CallDataLength)^(-1)
        let tx_id_inv = if tag != TxFieldTag::CallDataLength {
            let x = F::from(tag as u64) - F::from(TxFieldTag::CallDataLength as u64);
            x.invert().unwrap_or(F::ZERO)
        } else {
            F::ZERO
        };
        let tag = F::from(tag as u64);
        let index = F::from(index as u64);
        let tx_value = tx_value;
        let tx_value_inv = tx_value.invert().unwrap_or(F::ZERO);

        self.q_tx_table.enable(region, offset)?;

        // Assign vals to Tx_table
        region.assign_advice(
            || "tx_id",
            self.tx_table.tx_id,
            offset,
            || Value::known(tx_id),
        )?;
        region.assign_fixed(|| "tag", self.tx_table.tag, offset, || Value::known(tag))?;
        region.assign_advice(
            || "index",
            self.tx_table.index,
            offset,
            || Value::known(index),
        )?;
        region.assign_advice(
            || "tx_value",
            self.tx_table.value,
            offset,
            || Value::known(tx_value),
        )?;
        region.assign_advice(
            || "tx_id_inv",
            self.tx_id_inv,
            offset,
            || Value::known(tx_id_inv),
        )?;
        region.assign_advice(
            || "tx_value_inverse",
            self.tx_value_inv,
            offset,
            || Value::known(tx_value_inv),
        )?;

        // Assign vals to raw_public_inputs column
        let tx_table_len = TX_LEN * self.max_txs + 1;

        let id_offset = BLOCK_LEN + 1 + EXTRA_LEN;
        let index_offset = id_offset + tx_table_len;
        let value_offset = index_offset + tx_table_len;

        region.assign_advice(
            || "raw_pi.tx_id",
            self.raw_public_inputs,
            offset + id_offset,
            || Value::known(tx_id),
        )?;

        region.assign_advice(
            || "raw_pi.tx_index",
            self.raw_public_inputs,
            offset + index_offset,
            || Value::known(index),
        )?;

        region.assign_advice(
            || "raw_pi.tx_value",
            self.raw_public_inputs,
            offset + value_offset,
            || Value::known(tx_value),
        )?;

        // Add copy to vec
        raw_pi_vals[offset + id_offset] = tx_id;
        raw_pi_vals[offset + index_offset] = index;
        raw_pi_vals[offset + value_offset] = tx_value;

        Ok(())
    }

    /// Assigns one calldata row
    #[allow(clippy::too_many_arguments)]
    fn assign_tx_calldata_row(
        &self,
        region: &mut Region<'_, F>,
        offset: usize,
        tx_id: usize,
        tx_id_next: usize,
        index: usize,
        tx_value: F,
        is_final: bool,
        gas_cost: F,
        raw_pi_vals: &mut [F],
    ) -> Result<(), Error> {
        let tx_id = F::from(tx_id as u64);
        let tx_id_inv = tx_id.invert().unwrap_or(F::ZERO);
        let tx_id_diff = F::from(tx_id_next as u64) - tx_id;
        let tx_id_diff_inv = tx_id_diff.invert().unwrap_or(F::ZERO);
        let tag = F::from(TxFieldTag::CallData as u64);
        let index = F::from(index as u64);
        let tx_value = tx_value;
        let tx_value_inv = tx_value.invert().unwrap_or(F::ZERO);
        let is_final = if is_final { F::ONE } else { F::ZERO };

        // Assign vals to raw_public_inputs column
        let tx_table_len = TX_LEN * self.max_txs + 1;
        let calldata_offset = tx_table_len + offset;

        self.q_tx_calldata.enable(region, calldata_offset)?;

        // Assign vals to Tx_table
        region.assign_advice(
            || "tx_id",
            self.tx_table.tx_id,
            calldata_offset,
            || Value::known(tx_id),
        )?;
        region.assign_advice(
            || "tx_id_inv",
            self.tx_id_inv,
            calldata_offset,
            || Value::known(tx_id_inv),
        )?;
        region.assign_fixed(
            || "tag",
            self.tx_table.tag,
            calldata_offset,
            || Value::known(tag),
        )?;
        region.assign_advice(
            || "index",
            self.tx_table.index,
            calldata_offset,
            || Value::known(index),
        )?;
        region.assign_advice(
            || "tx_value",
            self.tx_table.value,
            calldata_offset,
            || Value::known(tx_value),
        )?;
        region.assign_advice(
            || "tx_value_inv",
            self.tx_value_inv,
            calldata_offset,
            || Value::known(tx_value_inv),
        )?;
        region.assign_advice(
            || "tx_id_diff_inv",
            self.tx_id_diff_inv,
            calldata_offset,
            || Value::known(tx_id_diff_inv),
        )?;
        region.assign_advice(
            || "is_final",
            self.is_final,
            calldata_offset,
            || Value::known(is_final),
        )?;
        region.assign_advice(
            || "gas_cost",
            self.calldata_gas_cost,
            calldata_offset,
            || Value::known(gas_cost),
        )?;

        let value_offset = BLOCK_LEN + 1 + EXTRA_LEN + 3 * tx_table_len;

        region.assign_advice(
            || "raw_pi.tx_value",
            self.raw_public_inputs,
            offset + value_offset,
            || Value::known(tx_value),
        )?;

        // Add copy to vec
        raw_pi_vals[offset + value_offset] = tx_value;

        Ok(())
    }

    /// Assigns the values for block table in the block_table column
    /// and in the raw_public_inputs column. A copy is also stored in
    /// a vector for computing RLC(raw_public_inputs)
    fn assign_block_table(
        &self,
        region: &mut Region<'_, F>,
        block_values: BlockValues,
        randomness: F,
        raw_pi_vals: &mut [F],
    ) -> Result<AssignedCell<F, F>, Error> {
        let mut offset = 0;
        for i in 0..BLOCK_LEN + 1 {
            self.q_block_table.enable(region, offset + i)?;
        }

        // zero row
        region.assign_advice(
            || "zero",
            self.block_table.value,
            offset,
            || Value::known(F::ZERO),
        )?;
        region.assign_advice(
            || "zero",
            self.raw_public_inputs,
            offset,
            || Value::known(F::ZERO),
        )?;
        raw_pi_vals[offset] = F::ZERO;
        offset += 1;

        // coinbase
        let coinbase = block_values.coinbase.to_scalar().unwrap();
        region.assign_advice(
            || "coinbase",
            self.block_table.value,
            offset,
            || Value::known(coinbase),
        )?;
        region.assign_advice(
            || "coinbase",
            self.raw_public_inputs,
            offset,
            || Value::known(coinbase),
        )?;
        raw_pi_vals[offset] = coinbase;
        offset += 1;

        // gas_limit
        let gas_limit = F::from(block_values.gas_limit);
        region.assign_advice(
            || "gas_limit",
            self.block_table.value,
            offset,
            || Value::known(gas_limit),
        )?;
        region.assign_advice(
            || "gas_limit",
            self.raw_public_inputs,
            offset,
            || Value::known(gas_limit),
        )?;
        raw_pi_vals[offset] = gas_limit;
        offset += 1;

        // number
        let number = F::from(block_values.number);
        region.assign_advice(
            || "number",
            self.block_table.value,
            offset,
            || Value::known(number),
        )?;
        region.assign_advice(
            || "number",
            self.raw_public_inputs,
            offset,
            || Value::known(number),
        )?;
        raw_pi_vals[offset] = number;
        offset += 1;

        // timestamp
        let timestamp = F::from(block_values.timestamp);
        region.assign_advice(
            || "timestamp",
            self.block_table.value,
            offset,
            || Value::known(timestamp),
        )?;
        region.assign_advice(
            || "timestamp",
            self.raw_public_inputs,
            offset,
            || Value::known(timestamp),
        )?;
        raw_pi_vals[offset] = timestamp;
        offset += 1;

        // difficulty
        let difficulty = rlc(block_values.difficulty.to_le_bytes(), randomness);
        region.assign_advice(
            || "difficulty",
            self.block_table.value,
            offset,
            || Value::known(difficulty),
        )?;
        region.assign_advice(
            || "difficulty",
            self.raw_public_inputs,
            offset,
            || Value::known(difficulty),
        )?;
        raw_pi_vals[offset] = difficulty;
        offset += 1;

        // base_fee
        let base_fee = rlc(block_values.base_fee.to_le_bytes(), randomness);
        region.assign_advice(
            || "base_fee",
            self.block_table.value,
            offset,
            || Value::known(base_fee),
        )?;
        region.assign_advice(
            || "base_fee",
            self.raw_public_inputs,
            offset,
            || Value::known(base_fee),
        )?;
        raw_pi_vals[offset] = base_fee;
        offset += 1;

        // chain_id
        let chain_id = F::from(block_values.chain_id);
        region.assign_advice(
            || "chain_id",
            self.block_table.value,
            offset,
            || Value::known(chain_id),
        )?;
        let chain_id_cell = region.assign_advice(
            || "chain_id",
            self.raw_public_inputs,
            offset,
            || Value::known(chain_id),
        )?;
        raw_pi_vals[offset] = chain_id;
        offset += 1;

        for prev_hash in block_values.history_hashes {
            let prev_hash = rlc(prev_hash.to_fixed_bytes(), randomness);
            region.assign_advice(
                || "prev_hash",
                self.block_table.value,
                offset,
                || Value::known(prev_hash),
            )?;
            region.assign_advice(
                || "prev_hash",
                self.raw_public_inputs,
                offset,
                || Value::known(prev_hash),
            )?;
            raw_pi_vals[offset] = prev_hash;
            offset += 1;
        }

        Ok(chain_id_cell)
    }

    /// Assigns the extra fields (not in block or tx tables):
    ///   - state root
    ///   - previous block state root
    /// to the raw_public_inputs column and stores a copy in a
    /// vector for computing RLC(raw_public_inputs).
    fn assign_extra_fields(
        &self,
        region: &mut Region<'_, F>,
        extra: ExtraValues,
        randomness: F,
        raw_pi_vals: &mut [F],
    ) -> Result<[AssignedCell<F, F>; 2], Error> {
        let mut offset = BLOCK_LEN + 1;
        // block hash
        // let block_hash = rlc(extra.block_hash.to_fixed_bytes(), randomness);
        // region.assign_advice(
        //     || "block.hash",
        //     self.raw_public_inputs,
        //     offset,
        //     || Ok(block_hash),
        // )?;
        // raw_pi_vals[offset] = block_hash;
        // offset += 1;

        // block state root
        let state_root = rlc(extra.state_root.to_fixed_bytes(), randomness);
        let state_root_cell = region.assign_advice(
            || "state.root",
            self.raw_public_inputs,
            offset,
            || Value::known(state_root),
        )?;
        raw_pi_vals[offset] = state_root;
        offset += 1;

        // previous block state root
        let prev_state_root = rlc(extra.prev_state_root.to_fixed_bytes(), randomness);
        let prev_state_root_cell = region.assign_advice(
            || "parent_block.hash",
            self.raw_public_inputs,
            offset,
            || Value::known(prev_state_root),
        )?;
        raw_pi_vals[offset] = prev_state_root;
        Ok([state_root_cell, prev_state_root_cell])
    }

    /// Assign `rpi_rlc_acc` and `rand_rpi` columns
    #[allow(clippy::type_complexity)]
    fn assign_rlc_pi(
        &self,
        region: &mut Region<'_, F>,
        rand_rpi: F,
        raw_pi_vals: Vec<F>,
    ) -> Result<(AssignedCell<F, F>, AssignedCell<F, F>), Error> {
        let circuit_len = self.circuit_len();
        assert_eq!(circuit_len, raw_pi_vals.len());

        // Last row
        let offset = circuit_len - 1;
        let mut rpi_rlc_acc = raw_pi_vals[offset];
        region.assign_advice(
            || "rpi_rlc_acc",
            self.rpi_rlc_acc,
            offset,
            || Value::known(rpi_rlc_acc),
        )?;
        region.assign_advice(
            || "rand_rpi",
            self.rand_rpi,
            offset,
            || Value::known(rand_rpi),
        )?;
        self.q_end.enable(region, offset)?;

        // Next rows
        for offset in (1..circuit_len - 1).rev() {
            rpi_rlc_acc *= rand_rpi;
            rpi_rlc_acc += raw_pi_vals[offset];
            region.assign_advice(
                || "rpi_rlc_acc",
                self.rpi_rlc_acc,
                offset,
                || Value::known(rpi_rlc_acc),
            )?;
            region.assign_advice(
                || "rand_rpi",
                self.rand_rpi,
                offset,
                || Value::known(rand_rpi),
            )?;
            self.q_not_end.enable(region, offset)?;
        }

        // First row
        rpi_rlc_acc *= rand_rpi;
        rpi_rlc_acc += raw_pi_vals[0];
        let rpi_rlc = region.assign_advice(
            || "rpi_rlc_acc",
            self.rpi_rlc_acc,
            0,
            || Value::known(rpi_rlc_acc),
        )?;
        let rpi_rand =
            region.assign_advice(|| "rand_rpi", self.rand_rpi, 0, || Value::known(rand_rpi))?;
        self.q_not_end.enable(region, 0)?;
        Ok((rpi_rand, rpi_rlc))
    }
}

/// Public Inputs Circuit
#[derive(Clone, Default, Debug)]
pub struct PiCircuit<F: Field> {
    max_txs: usize,
    max_calldata: usize,
    /// Randomness for RLC encdoing
    pub randomness: F,
    /// Randomness for PI encoding
    pub rand_rpi: F,
    /// PublicInputs data known by the verifier
    pub public_data: PublicData,
}

impl<F: Field> PiCircuit<F> {
    /// Creates a new PiCircuit
    pub fn new(
        max_txs: usize,
        max_calldata: usize,
        randomness: impl Into<F>,
        rand_rpi: impl Into<F>,
        public_data: PublicData,
    ) -> Self {
        Self {
            max_txs,
            max_calldata,
            randomness: randomness.into(),
            rand_rpi: rand_rpi.into(),
            public_data,
        }
    }
}

impl<F: Field> SubCircuit<F> for PiCircuit<F> {
    type Config = PiCircuitConfig<F>;

    fn unusable_rows() -> usize {
        // Column raw_public_inputs is queried at 4 distinct rotations at
        // - Rotation::cur()
        // - Rotation(BLOCK_LEN + 1 + EXTRA_LEN)
        // - Rotation(BLOCK_LEN + 1 + EXTRA_LEN + max_txs * TX_LEN + 1)
        // - Rotation(BLOCK_LEN + 1 + EXTRA_LEN + 2 * (max_txs * TX_LEN + 1))
        // so returns 7 unusable rows.
        7
    }

    fn new_from_block(block: &witness::Block<F>) -> Self {
        let public_data = PublicData {
            chain_id: block.context.chain_id,
            history_hashes: block.context.history_hashes.clone(),
            transactions: block.eth_block.transactions.clone(),
            state_root: block.eth_block.state_root,
            prev_state_root: H256::from_uint(&block.prev_state_root),
            block_constants: BlockConstants {
                coinbase: block.context.coinbase,
                timestamp: block.context.timestamp,
                number: block.context.number.as_u64().into(),
                difficulty: block.context.difficulty,
                gas_limit: block.context.gas_limit.into(),
                base_fee: block.context.base_fee,
            },
        };
        let rand_rpi = gen_rand_rpi::<F>(
            block.circuits_params.max_txs,
            block.circuits_params.max_calldata,
            &public_data,
            block.randomness,
        );
        PiCircuit::new(
            block.circuits_params.max_txs,
            block.circuits_params.max_calldata,
            block.randomness,
            rand_rpi,
            public_data,
        )
    }

    /// Return the minimum number of rows required to prove the block
    fn min_num_rows_block(block: &witness::Block<F>) -> (usize, usize) {
        let row_num = |tx_num, calldata_len| {
            BLOCK_LEN + 1 + EXTRA_LEN + 3 * (TX_LEN * tx_num + 1) + calldata_len
        };
        let calldata_len = block.txs.iter().map(|tx| tx.call_data.len()).sum();
        (
            row_num(block.txs.len(), calldata_len),
            row_num(
                block.circuits_params.max_txs,
                block.circuits_params.max_calldata,
            ),
        )
    }

    /// Compute the public inputs for this circuit.
    fn instance(&self) -> Vec<Vec<F>> {
        let rlc_rpi_col = raw_public_inputs_col::<F>(
            self.max_txs,
            self.max_calldata,
            &self.public_data,
            self.randomness,
        );
        assert_eq!(
            rlc_rpi_col.len(),
            BLOCK_LEN + 1 + EXTRA_LEN + 3 * (TX_LEN * self.max_txs + 1) + self.max_calldata
        );

        // Computation of raw_pulic_inputs
        let rlc_rpi = rlc_rpi_col
            .iter()
            .rev()
            .fold(F::ZERO, |acc, val| acc * self.rand_rpi + val);

        // let block_hash = public_data
        //     .eth_block
        //     .hash
        //     .unwrap_or_else(H256::zero)
        //     .to_fixed_bytes();
        let public_inputs = vec![
            self.rand_rpi,
            rlc_rpi,
            F::from(self.public_data.chain_id.as_u64()),
            rlc(
                self.public_data.state_root.to_fixed_bytes(),
                self.randomness,
            ),
            rlc(
                self.public_data.prev_state_root.to_fixed_bytes(),
                self.randomness,
            ),
        ];

        vec![public_inputs]
    }

    /// Make the assignments to the PiCircuit
    fn synthesize_sub(
        &self,
        config: &Self::Config,
        _challenges: &Challenges<Value<F>>,
        layouter: &mut impl Layouter<F>,
    ) -> Result<(), Error> {
        layouter.assign_region(
            || "fixed u16 table",
            |mut region| {
                for i in 0..(1 << 16) {
                    region.assign_fixed(
                        || format!("row_{}", i),
                        config.fixed_u16,
                        i,
                        || Value::known(F::from(i as u64)),
                    )?;
                }

                Ok(())
            },
        )?;
        let pi_cells = layouter.assign_region(
            || "region 0",
            |mut region| {
                // Annotate columns

                config.tx_table.annotate_columns_in_region(&mut region);
                config.block_table.annotate_columns_in_region(&mut region);

                region.name_column(|| "raw_public_inputs", config.raw_public_inputs);
                region.name_column(|| "tx_id_inv", config.tx_id_inv);
                region.name_column(|| "tx_value_inv", config.tx_value_inv);
                region.name_column(|| "tx_id_diff_inv", config.tx_id_diff_inv);

                region.name_column(|| "fixed_u16", config.fixed_u16);
                region.name_column(|| "calldata_gas_cost", config.calldata_gas_cost);
                region.name_column(|| "is_final", config.is_final);

                region.name_column(|| "rpi_rlc_acc", config.rpi_rlc_acc);
                region.name_column(|| "rand_rpi", config.rand_rpi);

                region.name_column(|| "Public_Inputs", config.pi);

                let circuit_len = config.circuit_len();
                let mut raw_pi_vals = vec![F::ZERO; circuit_len];

                // Assign block table
                let block_values = self.public_data.get_block_table_values();
                let chain_id = config.assign_block_table(
                    &mut region,
                    block_values,
                    self.randomness,
                    &mut raw_pi_vals,
                )?;

                // Assign extra fields
                let extra_vals = self.public_data.get_extra_values();
                let [state_root, prev_state_root] = config.assign_extra_fields(
                    &mut region,
                    extra_vals,
                    self.randomness,
                    &mut raw_pi_vals,
                )?;

                let mut offset = 0;
                // Assign Tx table
                let txs = self.public_data.get_tx_table_values();
                assert!(txs.len() <= config.max_txs);
                let tx_default = TxValues::default();

                // Add empty row
                config.assign_tx_row(
                    &mut region,
                    offset,
                    0,
                    TxFieldTag::Null,
                    0,
                    F::ZERO,
                    &mut raw_pi_vals,
                )?;
                offset += 1;

                for i in 0..config.max_txs {
                    let tx = if i < txs.len() { &txs[i] } else { &tx_default };

                    for (tag, value) in &[
                        (TxFieldTag::Nonce, F::from(tx.nonce)),
                        (TxFieldTag::Gas, F::from(tx.gas)),
                        (
                            TxFieldTag::GasPrice,
                            rlc(tx.gas_price.to_le_bytes(), self.randomness),
                        ),
                        (
                            TxFieldTag::CallerAddress,
                            tx.from_addr.to_scalar().expect("tx.from too big"),
                        ),
                        (
                            TxFieldTag::CalleeAddress,
                            tx.to_addr.to_scalar().expect("tx.to too big"),
                        ),
                        (TxFieldTag::IsCreate, F::from(tx.is_create as u64)),
                        (
                            TxFieldTag::Value,
                            rlc(tx.value.to_le_bytes(), self.randomness),
                        ),
                        (TxFieldTag::CallDataLength, F::from(tx.call_data_len)),
                        (TxFieldTag::CallDataGasCost, F::from(tx.call_data_gas_cost)),
                        (
                            TxFieldTag::TxSignHash,
                            rlc(tx.tx_sign_hash, self.randomness),
                        ),
                    ] {
                        config.assign_tx_row(
                            &mut region,
                            offset,
                            i + 1,
                            *tag,
                            0,
                            *value,
                            &mut raw_pi_vals,
                        )?;
                        offset += 1;
                    }
                }
                // Tx Table CallData
                let mut calldata_count = 0;
                config.q_calldata_start.enable(&mut region, offset)?;
                // the call data bytes assignment starts at offset 0
                offset = 0;
                let txs = self.public_data.txs();
                for (i, tx) in self.public_data.txs().iter().enumerate() {
                    let call_data_length = tx.call_data.0.len();
                    let mut gas_cost = F::ZERO;
                    for (index, byte) in tx.call_data.0.iter().enumerate() {
                        assert!(calldata_count < config.max_calldata);
                        let is_final = index == call_data_length - 1;
                        gas_cost += if *byte == 0 {
                            F::from(ZERO_BYTE_GAS_COST)
                        } else {
                            F::from(NONZERO_BYTE_GAS_COST)
                        };
                        let tx_id_next = if is_final {
                            let mut j = i + 1;
                            while j < txs.len() && txs[j].call_data.0.is_empty() {
                                j += 1;
                            }
                            if j >= txs.len() {
                                0
                            } else {
                                j + 1
                            }
                        } else {
                            i + 1
                        };

                        config.assign_tx_calldata_row(
                            &mut region,
                            offset,
                            i + 1,
                            tx_id_next,
                            index,
                            F::from(*byte as u64),
                            is_final,
                            gas_cost,
                            &mut raw_pi_vals,
                        )?;
                        offset += 1;
                        calldata_count += 1;
                    }
                }
                for _ in calldata_count..config.max_calldata {
                    config.assign_tx_calldata_row(
                        &mut region,
                        offset,
                        0, // tx_id
                        0,
                        0,
                        F::ZERO,
                        false,
                        F::ZERO,
                        &mut raw_pi_vals,
                    )?;
                    offset += 1;
                }
                // NOTE: we add this empty row so as to pass mock prover's check
                //      otherwise it will emit CellNotAssigned Error
                let tx_table_len = TX_LEN * self.max_txs + 1;
                config.assign_tx_empty_row(&mut region, tx_table_len + offset)?;

                // rpi_rlc and rand_rpi cols
                let (rpi_rand, rpi_rlc) =
                    config.assign_rlc_pi(&mut region, self.rand_rpi, raw_pi_vals)?;

                Ok(vec![
                    rpi_rand,
                    rpi_rlc,
                    chain_id,
                    state_root,
                    prev_state_root,
                ])
            },
        )?;

        // Constrain raw_public_input cells to public inputs
        for (i, pi_cell) in pi_cells.iter().enumerate() {
            layouter.constrain_instance(pi_cell.cell(), config.pi, i)?;
        }

        Ok(())
    }
}

/// Compute the raw_public_inputs column from the verifier's perspective.
fn raw_public_inputs_col<F: Field>(
    max_txs: usize,
    max_calldata: usize,
    public_data: &PublicData,
    randomness: F, // For RLC encoding
) -> Vec<F> {
    let block = public_data.get_block_table_values();
    let extra = public_data.get_extra_values();
    let txs = public_data.get_tx_table_values();

    let mut offset = 0;
    let mut result =
        vec![F::ZERO; BLOCK_LEN + 1 + EXTRA_LEN + 3 * (TX_LEN * max_txs + 1) + max_calldata];

    //  Insert Block Values
    // zero row
    result[offset] = F::ZERO;
    offset += 1;
    // coinbase
    result[offset] = block.coinbase.to_scalar().unwrap();
    offset += 1;
    // gas_limit
    result[offset] = F::from(block.gas_limit);
    offset += 1;
    // number
    result[offset] = F::from(block.number);
    offset += 1;
    // timestamp
    result[offset] = F::from(block.timestamp);
    offset += 1;
    // difficulty
    result[offset] = rlc(block.difficulty.to_le_bytes(), randomness);
    offset += 1;
    // base_fee
    result[offset] = rlc(block.base_fee.to_le_bytes(), randomness);
    offset += 1;
    // chain_id
    result[offset] = F::from(block.chain_id);
    offset += 1;
    // Previous block hashes
    for prev_hash in block.history_hashes {
        result[offset] = rlc(prev_hash.to_fixed_bytes(), randomness);
        offset += 1;
    }

    // Insert Extra Values
    // block Root
    result[BLOCK_LEN + 1] = rlc(extra.state_root.to_fixed_bytes(), randomness);
    // parent block hash
    result[BLOCK_LEN + 2] = rlc(extra.prev_state_root.to_fixed_bytes(), randomness);

    // Insert Tx table
    offset = 0;
    assert!(txs.len() <= max_txs);
    let tx_default = TxValues::default();

    let tx_table_len = TX_LEN * max_txs + 1;

    let id_offset = BLOCK_LEN + 1 + EXTRA_LEN;
    let index_offset = id_offset + tx_table_len;
    let value_offset = index_offset + tx_table_len;

    // Insert zero row
    result[id_offset + offset] = F::ZERO;
    result[index_offset + offset] = F::ZERO;
    result[value_offset + offset] = F::ZERO;

    offset += 1;

    for i in 0..max_txs {
        let tx = if i < txs.len() { &txs[i] } else { &tx_default };

        for val in &[
            F::from(tx.nonce),
            F::from(tx.gas),
            rlc(tx.gas_price.to_le_bytes(), randomness),
            tx.from_addr.to_scalar().expect("tx.from too big"),
            tx.to_addr.to_scalar().expect("tx.to too big"),
            F::from(tx.is_create as u64),
            rlc(tx.value.to_le_bytes(), randomness),
            F::from(tx.call_data_len),
            F::from(tx.call_data_gas_cost),
            rlc(tx.tx_sign_hash, randomness),
        ] {
            result[id_offset + offset] = F::from((i + 1) as u64);
            result[index_offset + offset] = F::ZERO;
            result[value_offset + offset] = *val;

            offset += 1;
        }
    }
    // Tx Table CallData
    let mut calldata_count = 0;
    for (_i, tx) in public_data.txs().iter().enumerate() {
        for (_index, byte) in tx.call_data.0.iter().enumerate() {
            assert!(calldata_count < max_calldata);
            result[value_offset + offset] = F::from(*byte as u64);
            offset += 1;
            calldata_count += 1;
        }
    }
    for _ in calldata_count..max_calldata {
        result[value_offset + offset] = F::ZERO;
        offset += 1;
    }

    result
}

/// Computes `rand_rpi` - a commitment to the `raw_public_inputs_col` values.
pub fn gen_rand_rpi<F: Field>(
    max_txs: usize,
    max_calldata: usize,
    public_data: &PublicData,
    randomness: F,
) -> F {
    let rlc_rpi_col = raw_public_inputs_col::<F>(max_txs, max_calldata, public_data, randomness);
    let mut keccak = Keccak::default();
    for value in rlc_rpi_col.iter() {
        let mut tmp = value.to_repr();
        tmp.reverse();
        keccak.update(&tmp);
    }
    let rand_rpi = Word::from(keccak.digest().as_slice()) % F::MODULUS;
    rand_rpi.to_scalar().expect("rand_rpi.to_scalar")
}<|MERGE_RESOLUTION|>--- conflicted
+++ resolved
@@ -9,16 +9,9 @@
 use eth_types::{
     geth_types::{BlockConstants, Transaction},
     sign_types::SignData,
-<<<<<<< HEAD
-    Address, BigEndianHash, Field, ToBigEndian, ToLittleEndian, ToScalar, Word, H256,
-};
-use halo2_proofs::plonk::{Instance, SecondPhase};
-use keccak256::plain::Keccak;
-=======
     Address, BigEndianHash, Field, Keccak, ToBigEndian, ToLittleEndian, ToScalar, Word, H256,
 };
 use halo2_proofs::plonk::{Instance, SecondPhase};
->>>>>>> 73b2aebc
 use param::*;
 use std::marker::PhantomData;
 
